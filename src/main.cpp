// Copyright (c) 2009-2010 Satoshi Nakamoto
// Copyright (c) 2009-2012 The Bitcoin developers
// Copyright (c) 2011-2012 Litecoin Developers
// Distributed under the MIT/X11 software license, see the accompanying
// file COPYING or http://www.opensource.org/licenses/mit-license.php.
//
// I2P-patch
// Copyright (c) 2012-2013 giv

#include "checkpoints.h"
#include "db.h"
#include "net.h"
#include "init.h"
#include "ui_interface.h"
#include <boost/algorithm/string/replace.hpp>
#include <boost/filesystem.hpp>
#include <boost/filesystem/fstream.hpp>

using namespace std;
using namespace boost;

//
// Global state
//

CCriticalSection cs_setpwalletRegistered;
set<CWallet*> setpwalletRegistered;

CCriticalSection cs_main;

CTxMemPool mempool;
unsigned int nTransactionsUpdated = 0;

map<uint256, CBlockIndex*> mapBlockIndex;
uint256 hashGenesisBlock("0x2c85519db50a40c033ccb3d4cb729414016afa537c66537f7d3d52dcd1d484a3");
static CBigNum bnProofOfWorkLimit( CBigNum().SetCompact(0x1e0ffff0) );
CBlockIndex* pindexGenesisBlock = NULL;
int nBestHeight = -1;
CBigNum bnBestChainWork = 0;
CBigNum bnBestInvalidWork = 0;
uint256 hashBestChain = 0;
CBlockIndex* pindexBest = NULL;
int64 nTimeBestReceived = 0;

CMedianFilter<int> cPeerBlockCounts(5, 0); // Amount of blocks that other nodes claim to have

map<uint256, CBlock*> mapOrphanBlocks;
multimap<uint256, CBlock*> mapOrphanBlocksByPrev;

map<uint256, CDataStream*> mapOrphanTransactions;
map<uint256, map<uint256, CDataStream*> > mapOrphanTransactionsByPrev;

// Constant stuff for coinbase transactions we create:
CScript COINBASE_FLAGS;

const string strMessageMagic = "Anoncoin Signed Message:\n";

double dHashesPerSec;
int64 nHPSTimerStart;

// Settings
int64 nTransactionFee = 0;
int64 nMinimumInputValue = CENT / 100;



//////////////////////////////////////////////////////////////////////////////
//
// dispatching functions
//

// These functions dispatch to one or all registered wallets


void RegisterWallet(CWallet* pwalletIn)
{
    {
        LOCK(cs_setpwalletRegistered);
        setpwalletRegistered.insert(pwalletIn);
    }
}

void UnregisterWallet(CWallet* pwalletIn)
{
    {
        LOCK(cs_setpwalletRegistered);
        setpwalletRegistered.erase(pwalletIn);
    }
}

// check whether the passed transaction is from us
bool static IsFromMe(CTransaction& tx)
{
    BOOST_FOREACH(CWallet* pwallet, setpwalletRegistered)
        if (pwallet->IsFromMe(tx))
            return true;
    return false;
}

// get the wallet transaction with the given hash (if it exists)
bool static GetTransaction(const uint256& hashTx, CWalletTx& wtx)
{
    BOOST_FOREACH(CWallet* pwallet, setpwalletRegistered)
        if (pwallet->GetTransaction(hashTx,wtx))
            return true;
    return false;
}

// erases transaction with the given hash from all wallets
void static EraseFromWallets(uint256 hash)
{
    BOOST_FOREACH(CWallet* pwallet, setpwalletRegistered)
        pwallet->EraseFromWallet(hash);
}

// make sure all wallets know about the given transaction, in the given block
void SyncWithWallets(const CTransaction& tx, const CBlock* pblock, bool fUpdate)
{
    BOOST_FOREACH(CWallet* pwallet, setpwalletRegistered)
        pwallet->AddToWalletIfInvolvingMe(tx, pblock, fUpdate);
}

// notify wallets about a new best chain
void static SetBestChain(const CBlockLocator& loc)
{
    BOOST_FOREACH(CWallet* pwallet, setpwalletRegistered)
        pwallet->SetBestChain(loc);
}

// notify wallets about an updated transaction
void static UpdatedTransaction(const uint256& hashTx)
{
    BOOST_FOREACH(CWallet* pwallet, setpwalletRegistered)
        pwallet->UpdatedTransaction(hashTx);
}

// dump all wallets
void static PrintWallets(const CBlock& block)
{
    BOOST_FOREACH(CWallet* pwallet, setpwalletRegistered)
        pwallet->PrintWallet(block);
}

// notify wallets about an incoming inventory (for request counts)
void static Inventory(const uint256& hash)
{
    BOOST_FOREACH(CWallet* pwallet, setpwalletRegistered)
        pwallet->Inventory(hash);
}

// ask wallets to resend their transactions
void static ResendWalletTransactions()
{
    BOOST_FOREACH(CWallet* pwallet, setpwalletRegistered)
        pwallet->ResendWalletTransactions();
}







//////////////////////////////////////////////////////////////////////////////
//
// mapOrphanTransactions
//

bool AddOrphanTx(const CDataStream& vMsg)
{
    CTransaction tx;
    CDataStream(vMsg) >> tx;
    uint256 hash = tx.GetHash();
    if (mapOrphanTransactions.count(hash))
        return false;

    CDataStream* pvMsg = new CDataStream(vMsg);

    // Ignore big transactions, to avoid a
    // send-big-orphans memory exhaustion attack. If a peer has a legitimate
    // large transaction with a missing parent then we assume
    // it will rebroadcast it later, after the parent transaction(s)
    // have been mined or received.
    // 10,000 orphans, each of which is at most 5,000 bytes big is
    // at most 500 megabytes of orphans:
    if (pvMsg->size() > 5000)
    {
        printf("ignoring large orphan tx (size: %u, hash: %s)\n", pvMsg->size(), hash.ToString().substr(0,10).c_str());
        delete pvMsg;
        return false;
    }

    mapOrphanTransactions[hash] = pvMsg;
    BOOST_FOREACH(const CTxIn& txin, tx.vin)
        mapOrphanTransactionsByPrev[txin.prevout.hash].insert(make_pair(hash, pvMsg));

    printf("stored orphan tx %s (mapsz %u)\n", hash.ToString().substr(0,10).c_str(),
        mapOrphanTransactions.size());
    return true;
}

void static EraseOrphanTx(uint256 hash)
{
    if (!mapOrphanTransactions.count(hash))
        return;
    const CDataStream* pvMsg = mapOrphanTransactions[hash];
    CTransaction tx;
    CDataStream(*pvMsg) >> tx;
    BOOST_FOREACH(const CTxIn& txin, tx.vin)
    {
        mapOrphanTransactionsByPrev[txin.prevout.hash].erase(hash);
        if (mapOrphanTransactionsByPrev[txin.prevout.hash].empty())
            mapOrphanTransactionsByPrev.erase(txin.prevout.hash);
    }
    delete pvMsg;
    mapOrphanTransactions.erase(hash);
}

unsigned int LimitOrphanTxSize(unsigned int nMaxOrphans)
{
    unsigned int nEvicted = 0;
    while (mapOrphanTransactions.size() > nMaxOrphans)
    {
        // Evict a random orphan:
        uint256 randomhash = GetRandHash();
        map<uint256, CDataStream*>::iterator it = mapOrphanTransactions.lower_bound(randomhash);
        if (it == mapOrphanTransactions.end())
            it = mapOrphanTransactions.begin();
        EraseOrphanTx(it->first);
        ++nEvicted;
    }
    return nEvicted;
}







//////////////////////////////////////////////////////////////////////////////
//
// CTransaction and CTxIndex
//

bool CTransaction::ReadFromDisk(CTxDB& txdb, COutPoint prevout, CTxIndex& txindexRet)
{
    SetNull();
    if (!txdb.ReadTxIndex(prevout.hash, txindexRet))
        return false;
    if (!ReadFromDisk(txindexRet.pos))
        return false;
    if (prevout.n >= vout.size())
    {
        SetNull();
        return false;
    }
    return true;
}

bool CTransaction::ReadFromDisk(CTxDB& txdb, COutPoint prevout)
{
    CTxIndex txindex;
    return ReadFromDisk(txdb, prevout, txindex);
}

bool CTransaction::ReadFromDisk(COutPoint prevout)
{
    CTxDB txdb("r");
    CTxIndex txindex;
    return ReadFromDisk(txdb, prevout, txindex);
}

bool CTransaction::IsStandard() const
{
    if (nVersion > CTransaction::CURRENT_VERSION)
        return false;

    BOOST_FOREACH(const CTxIn& txin, vin)
    {
        // Biggest 'standard' txin is a 3-signature 3-of-3 CHECKMULTISIG
        // pay-to-script-hash, which is 3 ~80-byte signatures, 3
        // ~65-byte public keys, plus a few script ops.
        if (txin.scriptSig.size() > 500)
            return false;
        if (!txin.scriptSig.IsPushOnly())
            return false;
    }
    BOOST_FOREACH(const CTxOut& txout, vout)
        if (!::IsStandard(txout.scriptPubKey))
            return false;
    return true;
}

//
// Check transaction inputs, and make sure any
// pay-to-script-hash transactions are evaluating IsStandard scripts
//
// Why bother? To avoid denial-of-service attacks; an attacker
// can submit a standard HASH... OP_EQUAL transaction,
// which will get accepted into blocks. The redemption
// script can be anything; an attacker could use a very
// expensive-to-check-upon-redemption script like:
//   DUP CHECKSIG DROP ... repeated 100 times... OP_1
//
bool CTransaction::AreInputsStandard(const MapPrevTx& mapInputs) const
{
    if (IsCoinBase())
        return true; // Coinbases don't use vin normally

    for (unsigned int i = 0; i < vin.size(); i++)
    {
        const CTxOut& prev = GetOutputFor(vin[i], mapInputs);

        vector<vector<unsigned char> > vSolutions;
        txnouttype whichType;
        // get the scriptPubKey corresponding to this input:
        const CScript& prevScript = prev.scriptPubKey;
        if (!Solver(prevScript, whichType, vSolutions))
            return false;
        int nArgsExpected = ScriptSigArgsExpected(whichType, vSolutions);
        if (nArgsExpected < 0)
            return false;

        // Transactions with extra stuff in their scriptSigs are
        // non-standard. Note that this EvalScript() call will
        // be quick, because if there are any operations
        // beside "push data" in the scriptSig the
        // IsStandard() call returns false
        vector<vector<unsigned char> > stack;
        if (!EvalScript(stack, vin[i].scriptSig, *this, i, 0))
            return false;

        if (whichType == TX_SCRIPTHASH)
        {
            if (stack.empty())
                return false;
            CScript subscript(stack.back().begin(), stack.back().end());
            vector<vector<unsigned char> > vSolutions2;
            txnouttype whichType2;
            if (!Solver(subscript, whichType2, vSolutions2))
                return false;
            if (whichType2 == TX_SCRIPTHASH)
                return false;

            int tmpExpected;
            tmpExpected = ScriptSigArgsExpected(whichType2, vSolutions2);
            if (tmpExpected < 0)
                return false;
            nArgsExpected += tmpExpected;
        }

        if (stack.size() != (unsigned int)nArgsExpected)
            return false;
    }

    return true;
}

unsigned int
CTransaction::GetLegacySigOpCount() const
{
    unsigned int nSigOps = 0;
    BOOST_FOREACH(const CTxIn& txin, vin)
    {
        nSigOps += txin.scriptSig.GetSigOpCount(false);
    }
    BOOST_FOREACH(const CTxOut& txout, vout)
    {
        nSigOps += txout.scriptPubKey.GetSigOpCount(false);
    }
    return nSigOps;
}


int CMerkleTx::SetMerkleBranch(const CBlock* pblock)
{
    if (fClient)
    {
        if (hashBlock == 0)
            return 0;
    }
    else
    {
        CBlock blockTmp;
        if (pblock == NULL)
        {
            // Load the block this tx is in
            CTxIndex txindex;
            if (!CTxDB("r").ReadTxIndex(GetHash(), txindex))
                return 0;
            if (!blockTmp.ReadFromDisk(txindex.pos.nFile, txindex.pos.nBlockPos))
                return 0;
            pblock = &blockTmp;
        }

        // Update the tx's hashBlock
        hashBlock = pblock->GetHash();

        // Locate the transaction
        for (nIndex = 0; nIndex < (int)pblock->vtx.size(); nIndex++)
            if (pblock->vtx[nIndex] == *(CTransaction*)this)
                break;
        if (nIndex == (int)pblock->vtx.size())
        {
            vMerkleBranch.clear();
            nIndex = -1;
            printf("ERROR: SetMerkleBranch() : couldn't find tx in block\n");
            return 0;
        }

        // Fill in merkle branch
        vMerkleBranch = pblock->GetMerkleBranch(nIndex);
    }

    // Is the tx in a block that's in the main chain
    map<uint256, CBlockIndex*>::iterator mi = mapBlockIndex.find(hashBlock);
    if (mi == mapBlockIndex.end())
        return 0;
    CBlockIndex* pindex = (*mi).second;
    if (!pindex || !pindex->IsInMainChain())
        return 0;

    return pindexBest->nHeight - pindex->nHeight + 1;
}







bool CTransaction::CheckTransaction() const
{
    // Basic checks that don't depend on any context
    if (vin.empty())
        return DoS(10, error("CTransaction::CheckTransaction() : vin empty"));
    if (vout.empty())
        return DoS(10, error("CTransaction::CheckTransaction() : vout empty"));
    // Size limits
    if (::GetSerializeSize(*this, SER_NETWORK, PROTOCOL_VERSION) > MAX_BLOCK_SIZE)
        return DoS(100, error("CTransaction::CheckTransaction() : size limits failed"));

    // Check for negative or overflow output values
    int64 nValueOut = 0;
    BOOST_FOREACH(const CTxOut& txout, vout)
    {
        if (txout.nValue < 0)
            return DoS(100, error("CTransaction::CheckTransaction() : txout.nValue negative"));
        if (txout.nValue > MAX_MONEY)
            return DoS(100, error("CTransaction::CheckTransaction() : txout.nValue too high"));
        nValueOut += txout.nValue;
        if (!MoneyRange(nValueOut))
            return DoS(100, error("CTransaction::CheckTransaction() : txout total out of range"));
    }

    // Check for duplicate inputs
    set<COutPoint> vInOutPoints;
    BOOST_FOREACH(const CTxIn& txin, vin)
    {
        if (vInOutPoints.count(txin.prevout))
            return false;
        vInOutPoints.insert(txin.prevout);
    }

    if (IsCoinBase())
    {
        if (vin[0].scriptSig.size() < 2 || vin[0].scriptSig.size() > 100)
            return DoS(100, error("CTransaction::CheckTransaction() : coinbase script size"));
    }
    else
    {
        BOOST_FOREACH(const CTxIn& txin, vin)
            if (txin.prevout.IsNull())
                return DoS(10, error("CTransaction::CheckTransaction() : prevout is null"));
    }

    return true;
}

bool CTxMemPool::accept(CTxDB& txdb, CTransaction &tx, bool fCheckInputs,
                        bool* pfMissingInputs)
{
    if (pfMissingInputs)
        *pfMissingInputs = false;

    if (!tx.CheckTransaction())
        return error("CTxMemPool::accept() : CheckTransaction failed");

    // Coinbase is only valid in a block, not as a loose transaction
    if (tx.IsCoinBase())
        return tx.DoS(100, error("CTxMemPool::accept() : coinbase as individual tx"));

    // To help v0.1.5 clients who would see it as a negative number
    if ((int64)tx.nLockTime > std::numeric_limits<int>::max())
        return error("CTxMemPool::accept() : not accepting nLockTime beyond 2038 yet");

    // Rather not work on nonstandard transactions (unless -testnet)
    if (!fTestNet && !tx.IsStandard())
        return error("CTxMemPool::accept() : nonstandard transaction type");

    // Do we already have it?
    uint256 hash = tx.GetHash();
    {
        LOCK(cs);
        if (mapTx.count(hash))
            return false;
    }
    if (fCheckInputs)
        if (txdb.ContainsTx(hash))
            return false;

    // Check for conflicts with in-memory transactions
    CTransaction* ptxOld = NULL;
    for (unsigned int i = 0; i < tx.vin.size(); i++)
    {
        COutPoint outpoint = tx.vin[i].prevout;
        if (mapNextTx.count(outpoint))
        {
            // Disable replacement feature for now
            return false;

            // Allow replacing with a newer version of the same transaction
            if (i != 0)
                return false;
            ptxOld = mapNextTx[outpoint].ptx;
            if (ptxOld->IsFinal())
                return false;
            if (!tx.IsNewerThan(*ptxOld))
                return false;
            for (unsigned int i = 0; i < tx.vin.size(); i++)
            {
                COutPoint outpoint = tx.vin[i].prevout;
                if (!mapNextTx.count(outpoint) || mapNextTx[outpoint].ptx != ptxOld)
                    return false;
            }
            break;
        }
    }

    if (fCheckInputs)
    {
        MapPrevTx mapInputs;
        map<uint256, CTxIndex> mapUnused;
        bool fInvalid = false;
        if (!tx.FetchInputs(txdb, mapUnused, false, false, mapInputs, fInvalid))
        {
            if (fInvalid)
                return error("CTxMemPool::accept() : FetchInputs found invalid tx %s", hash.ToString().substr(0,10).c_str());
            if (pfMissingInputs)
                *pfMissingInputs = true;
            return false;
        }

        // Check for non-standard pay-to-script-hash in inputs
        if (!tx.AreInputsStandard(mapInputs) && !fTestNet)
            return error("CTxMemPool::accept() : nonstandard transaction input");

        // Note: if you modify this code to accept non-standard transactions, then
        // you should add code here to check that the transaction does a
        // reasonable number of ECDSA signature verifications.

        int64 nFees = tx.GetValueIn(mapInputs)-tx.GetValueOut();
        unsigned int nSize = ::GetSerializeSize(tx, SER_NETWORK, PROTOCOL_VERSION);

        // Don't accept it if it can't get into a block
        if (nFees < tx.GetMinFee(1000, true, GMF_RELAY))
            return error("CTxMemPool::accept() : not enough fees");

        // Continuously rate-limit free transactions
        // This mitigates 'penny-flooding' -- sending thousands of free transactions just to
        // be annoying or make other's transactions take longer to confirm.
        if (nFees < MIN_RELAY_TX_FEE)
        {
            static CCriticalSection cs;
            static double dFreeCount;
            static int64 nLastTime;
            int64 nNow = GetTime();

            {
                LOCK(cs);
                // Use an exponentially decaying ~10-minute window:
                dFreeCount *= pow(1.0 - 1.0/600.0, (double)(nNow - nLastTime));
                nLastTime = nNow;
                // -limitfreerelay unit is thousand-bytes-per-minute
                // At default rate it would take over a month to fill 1GB
                if (dFreeCount > GetArg("-limitfreerelay", 15)*10*1000 && !IsFromMe(tx))
                    return error("CTxMemPool::accept() : free transaction rejected by rate limiter");
                if (fDebug)
                    printf("Rate limit dFreeCount: %g => %g\n", dFreeCount, dFreeCount+nSize);
                dFreeCount += nSize;
            }
        }

        // Check against previous transactions
        // This is done last to help prevent CPU exhaustion denial-of-service attacks.
        if (!tx.ConnectInputs(mapInputs, mapUnused, CDiskTxPos(1,1,1), pindexBest, false, false))
        {
            return error("CTxMemPool::accept() : ConnectInputs failed %s", hash.ToString().substr(0,10).c_str());
        }
    }

    // Store transaction in memory
    {
        LOCK(cs);
        if (ptxOld)
        {
            printf("CTxMemPool::accept() : replacing tx %s with new version\n", ptxOld->GetHash().ToString().c_str());
            remove(*ptxOld);
        }
        addUnchecked(hash, tx);
    }

    ///// are we sure this is ok when loading transactions or restoring block txes
    // If updated, erase old tx from wallet
    if (ptxOld)
        EraseFromWallets(ptxOld->GetHash());

    printf("CTxMemPool::accept() : accepted %s (poolsz %u)\n",
           hash.ToString().substr(0,10).c_str(),
           mapTx.size());
    return true;
}

bool CTransaction::AcceptToMemoryPool(CTxDB& txdb, bool fCheckInputs, bool* pfMissingInputs)
{
    return mempool.accept(txdb, *this, fCheckInputs, pfMissingInputs);
}

bool CTxMemPool::addUnchecked(const uint256& hash, CTransaction &tx)
{
    // Add to memory pool without checking anything.  Don't call this directly,
    // call CTxMemPool::accept to properly check the transaction first.
    {
        mapTx[hash] = tx;
        for (unsigned int i = 0; i < tx.vin.size(); i++)
            mapNextTx[tx.vin[i].prevout] = CInPoint(&mapTx[hash], i);
        nTransactionsUpdated++;
    }
    return true;
}


bool CTxMemPool::remove(CTransaction &tx)
{
    // Remove transaction from memory pool
    {
        LOCK(cs);
        uint256 hash = tx.GetHash();
        if (mapTx.count(hash))
        {
            BOOST_FOREACH(const CTxIn& txin, tx.vin)
                mapNextTx.erase(txin.prevout);
            mapTx.erase(hash);
            nTransactionsUpdated++;
        }
    }
    return true;
}

void CTxMemPool::queryHashes(std::vector<uint256>& vtxid)
{
    vtxid.clear();

    LOCK(cs);
    vtxid.reserve(mapTx.size());
    for (map<uint256, CTransaction>::iterator mi = mapTx.begin(); mi != mapTx.end(); ++mi)
        vtxid.push_back((*mi).first);
}




int CMerkleTx::GetDepthInMainChain(CBlockIndex* &pindexRet) const
{
    if (hashBlock == 0 || nIndex == -1)
        return 0;

    // Find the block it claims to be in
    map<uint256, CBlockIndex*>::iterator mi = mapBlockIndex.find(hashBlock);
    if (mi == mapBlockIndex.end())
        return 0;
    CBlockIndex* pindex = (*mi).second;
    if (!pindex || !pindex->IsInMainChain())
        return 0;

    // Make sure the merkle branch connects to this block
    if (!fMerkleVerified)
    {
        if (CBlock::CheckMerkleBranch(GetHash(), vMerkleBranch, nIndex) != pindex->hashMerkleRoot)
            return 0;
        fMerkleVerified = true;
    }

    pindexRet = pindex;
    return pindexBest->nHeight - pindex->nHeight + 1;
}


int CMerkleTx::GetBlocksToMaturity() const
{
    if (!IsCoinBase())
        return 0;
    return max(0, (COINBASE_MATURITY+20) - GetDepthInMainChain());
}


bool CMerkleTx::AcceptToMemoryPool(CTxDB& txdb, bool fCheckInputs)
{
    if (fClient)
    {
        if (!IsInMainChain() && !ClientConnectInputs())
            return false;
        return CTransaction::AcceptToMemoryPool(txdb, false);
    }
    else
    {
        return CTransaction::AcceptToMemoryPool(txdb, fCheckInputs);
    }
}

bool CMerkleTx::AcceptToMemoryPool()
{
    CTxDB txdb("r");
    return AcceptToMemoryPool(txdb);
}



bool CWalletTx::AcceptWalletTransaction(CTxDB& txdb, bool fCheckInputs)
{

    {
        LOCK(mempool.cs);
        // Add previous supporting transactions first
        BOOST_FOREACH(CMerkleTx& tx, vtxPrev)
        {
            if (!tx.IsCoinBase())
            {
                uint256 hash = tx.GetHash();
                if (!mempool.exists(hash) && !txdb.ContainsTx(hash))
                    tx.AcceptToMemoryPool(txdb, fCheckInputs);
            }
        }
        return AcceptToMemoryPool(txdb, fCheckInputs);
    }
    return false;
}

bool CWalletTx::AcceptWalletTransaction()
{
    CTxDB txdb("r");
    return AcceptWalletTransaction(txdb);
}

int CTxIndex::GetDepthInMainChain() const
{
    // Read block header
    CBlock block;
    if (!block.ReadFromDisk(pos.nFile, pos.nBlockPos, false))
        return 0;
    // Find the block in the index
    map<uint256, CBlockIndex*>::iterator mi = mapBlockIndex.find(block.GetHash());
    if (mi == mapBlockIndex.end())
        return 0;
    CBlockIndex* pindex = (*mi).second;
    if (!pindex || !pindex->IsInMainChain())
        return 0;
    return 1 + nBestHeight - pindex->nHeight;
}

// Return transaction in tx, and if it was found inside a block, its hash is placed in hashBlock
bool GetTransaction(const uint256 &hash, CTransaction &tx, uint256 &hashBlock)
{
    {
        LOCK(cs_main);
        {
            LOCK(mempool.cs);
            if (mempool.exists(hash))
            {
                tx = mempool.lookup(hash);
                return true;
            }
        }
        CTxDB txdb("r");
        CTxIndex txindex;
        if (tx.ReadFromDisk(txdb, COutPoint(hash, 0), txindex))
        {
            CBlock block;
            if (block.ReadFromDisk(txindex.pos.nFile, txindex.pos.nBlockPos, false))
                hashBlock = block.GetHash();
            return true;
        }
    }
    return false;
}








//////////////////////////////////////////////////////////////////////////////
//
// CBlock and CBlockIndex
//

bool CBlock::ReadFromDisk(const CBlockIndex* pindex, bool fReadTransactions)
{
    if (!fReadTransactions)
    {
        *this = pindex->GetBlockHeader();
        return true;
    }
    if (!ReadFromDisk(pindex->nFile, pindex->nBlockPos, fReadTransactions))
        return false;
    if (GetHash() != pindex->GetBlockHash())
        return error("CBlock::ReadFromDisk() : GetHash() doesn't match index");
    return true;
}

uint256 static GetOrphanRoot(const CBlock* pblock)
{
    // Work back to the first block in the orphan chain
    while (mapOrphanBlocks.count(pblock->hashPrevBlock))
        pblock = mapOrphanBlocks[pblock->hashPrevBlock];
    return pblock->GetHash();
}

int64 static GetBlockValue(int nHeight, int64 nFees)
{
    int64 nSubsidy = 20 * COIN;

    // Some adjustments to the start of the lifetime to Anoncoin
    if (nHeight < 42000) {
        nSubsidy = 4.2 * COIN;
    } else if (nHeight < 77777) { // All luck is seven ;)
        nSubsidy = 7 * COIN;
    } else if (nHeight < 177777) {
        nSubsidy = 17.42 * COIN;
    }

    return nSubsidy + nFees;
}

<<<<<<< HEAD
static const int64 nTargetTimespan = 86100; //420 * round(205.2); // Anoncoin: 420 blocks
static const int64 nTargetSpacing = 205; // Anoncoin: ~3.42 minutes
=======
static const int64 nTargetTimespan = 86184; //420 * 205.2; // Anoncoin: 420 blocks
static const int64 nTargetSpacing = 205;//3.42 * 60; // Anoncoin: 3.42 minutes
>>>>>>> af3b7ff3
static const int64 nInterval = nTargetTimespan / nTargetSpacing;

//
// minimum amount of work that could possibly be required nTime after
// minimum work required was nBase
//
unsigned int ComputeMinWork(unsigned int nBase, int64 nTime)
{
    // Testnet has min-difficulty blocks
    // after nTargetSpacing*2 time between blocks:
    if (fTestNet && nTime > nTargetSpacing*2)
        return bnProofOfWorkLimit.GetCompact();

    CBigNum bnResult;
    bnResult.SetCompact(nBase);
    while (nTime > 0 && bnResult < bnProofOfWorkLimit)
    {
        // Maximum 141% adjustment...
        bnResult = (bnResult * 99) / 70;
        // ... in best-case exactly 4-times-normal target time
        nTime -= nTargetTimespan*4;
    }
    if (bnResult > bnProofOfWorkLimit)
        bnResult = bnProofOfWorkLimit;
    return bnResult.GetCompact();
}

unsigned int static GetNextWorkRequired(const CBlockIndex* pindexLast, const CBlock *pblock)
{
    unsigned int nProofOfWorkLimit = bnProofOfWorkLimit.GetCompact();

    // Genesis block
    if (pindexLast == NULL)
        return nProofOfWorkLimit;

    // Anoncoin difficulty adjustment protocol switch (Thanks to FeatherCoin for this idea)
    static const int nDifficultySwitchHeight = 15420;
    int nHeight = pindexLast->nHeight + 1;
    bool fNewDifficultyProtocol = (nHeight >= nDifficultySwitchHeight || fTestNet);

    int64 nTargetTimespanCurrent = fNewDifficultyProtocol ? (nTargetTimespan*4) : nTargetTimespan;
    int64 nInterval = nTargetTimespanCurrent / nTargetSpacing;

    // Only change once per interval, or at protocol switch height
    if ((nHeight % nInterval != 0) &&
        (nHeight != nDifficultySwitchHeight || fTestNet))
    {
        // Special difficulty rule for testnet:
        if (fTestNet)
        {
            // If the new block's timestamp is more than 2* 10 minutes
            // then allow mining of a min-difficulty block.
            if (pblock->nTime > pindexLast->nTime + nTargetSpacing*2)
                return nProofOfWorkLimit;
            else
            {
                // Return the last non-special-min-difficulty-rules-block
                const CBlockIndex* pindex = pindexLast;
                while (pindex->pprev && pindex->nHeight % nInterval != 0 && pindex->nBits == nProofOfWorkLimit)
                    pindex = pindex->pprev;
                return pindex->nBits;
            }
        }

        return pindexLast->nBits;
    }

    // Anoncoin: This fixes an issue where a 51% attack can change difficulty at will.
    // Go back the full period unless it's the first retarget after genesis. Code courtesy of Art Forz
    int blockstogoback = nInterval-1;
    if ((pindexLast->nHeight+1) != nInterval)
        blockstogoback = nInterval;

    // Go back by what we want to be 14 days worth of blocks
    const CBlockIndex* pindexFirst = pindexLast;
    for (int i = 0; pindexFirst && i < blockstogoback; i++)
        pindexFirst = pindexFirst->pprev;
    assert(pindexFirst);

    // Limit adjustment step
    int64 nActualTimespan = pindexLast->GetBlockTime() - pindexFirst->GetBlockTime();
    int64 nActualTimespanMax = fNewDifficultyProtocol? (nTargetTimespanCurrent*4) : ((nTargetTimespanCurrent*99)/70);
    int64 nActualTimespanMin = fNewDifficultyProtocol? (nTargetTimespanCurrent/4) : ((nTargetTimespanCurrent*70)/99);
    printf("  nActualTimespan = %"PRI64d"  before bounds\n", nActualTimespan);
    if (pindexLast->nHeight+1 > 177777 && pindexLast->nHeight+1 < nDifficultySwitchHeight) {
            if (nActualTimespan < nActualTimespanMin)
                nActualTimespan = nActualTimespanMin;
            if (nActualTimespan > nActualTimespanMax)
                nActualTimespan = nActualTimespanMax;
    } else if (pindexLast->nHeight+1 > nDifficultySwitchHeight) {
            if (nActualTimespan < nActualTimespanMin/4)
                nActualTimespan = nActualTimespanMin/4;
            if (nActualTimespan > nActualTimespanMax)
                nActualTimespan = nActualTimespanMax;
    }

    // Retarget
    CBigNum bnNew;
    bnNew.SetCompact(pindexLast->nBits);
    bnNew *= nActualTimespan;
    bnNew /= nTargetTimespan;

    if (bnNew > bnProofOfWorkLimit)
        bnNew = bnProofOfWorkLimit;

    /// debug print
    printf("GetNextWorkRequired RETARGET\n");
    printf("nTargetTimespan = %"PRI64d"    nActualTimespan = %"PRI64d"\n", nTargetTimespan, nActualTimespan);
    printf("Before: %08x  %s\n", pindexLast->nBits, CBigNum().SetCompact(pindexLast->nBits).getuint256().ToString().c_str());
    printf("After:  %08x  %s\n", bnNew.GetCompact(), bnNew.getuint256().ToString().c_str());

    return bnNew.GetCompact();
}

bool CheckProofOfWork(uint256 hash, unsigned int nBits)
{
    CBigNum bnTarget;
    bnTarget.SetCompact(nBits);

    // Check range
    if (bnTarget <= 0 || bnTarget > bnProofOfWorkLimit)
        return error("CheckProofOfWork() : nBits below minimum work");

    // Check proof of work matches claimed amount
    if (hash > bnTarget.getuint256())
        return error("CheckProofOfWork() : hash doesn't match nBits");

    return true;
}

// Return maximum amount of blocks that other nodes claim to have
int GetNumBlocksOfPeers()
{
    return std::max(cPeerBlockCounts.median(), Checkpoints::GetTotalBlocksEstimate());
}

bool IsInitialBlockDownload()
{
    if (pindexBest == NULL || nBestHeight < Checkpoints::GetTotalBlocksEstimate())
        return true;
    static int64 nLastUpdate;
    static CBlockIndex* pindexLastBest;
    if (pindexBest != pindexLastBest)
    {
        pindexLastBest = pindexBest;
        nLastUpdate = GetTime();
    }
    return (GetTime() - nLastUpdate < 10 &&
            pindexBest->GetBlockTime() < GetTime() - 24 * 60 * 60);
}

void static InvalidChainFound(CBlockIndex* pindexNew)
{
    if (pindexNew->bnChainWork > bnBestInvalidWork)
    {
        bnBestInvalidWork = pindexNew->bnChainWork;
        CTxDB().WriteBestInvalidWork(bnBestInvalidWork);
        uiInterface.NotifyBlocksChanged();
    }
    printf("InvalidChainFound: invalid block=%s  height=%d  work=%s  date=%s\n",
      pindexNew->GetBlockHash().ToString().substr(0,20).c_str(), pindexNew->nHeight,
      pindexNew->bnChainWork.ToString().c_str(), DateTimeStrFormat("%x %H:%M:%S",
      pindexNew->GetBlockTime()).c_str());
    printf("InvalidChainFound:  current best=%s  height=%d  work=%s  date=%s\n",
      hashBestChain.ToString().substr(0,20).c_str(), nBestHeight, bnBestChainWork.ToString().c_str(),
      DateTimeStrFormat("%x %H:%M:%S", pindexBest->GetBlockTime()).c_str());
    if (pindexBest && bnBestInvalidWork > bnBestChainWork + pindexBest->GetBlockWork() * 6)
        printf("InvalidChainFound: WARNING: Displayed transactions may not be correct!  You may need to upgrade, or other nodes may need to upgrade.\n");
}

void CBlock::UpdateTime(const CBlockIndex* pindexPrev)
{
    nTime = max(pindexPrev->GetMedianTimePast()+1, GetAdjustedTime());

    // Updating time can change work required on testnet:
    if (fTestNet)
        nBits = GetNextWorkRequired(pindexPrev, this);
}



bool CTransaction::DisconnectInputs(CTxDB& txdb)
{
    // Relinquish previous transactions' spent pointers
    if (!IsCoinBase())
    {
        BOOST_FOREACH(const CTxIn& txin, vin)
        {
            COutPoint prevout = txin.prevout;

            // Get prev txindex from disk
            CTxIndex txindex;
            if (!txdb.ReadTxIndex(prevout.hash, txindex))
                return error("DisconnectInputs() : ReadTxIndex failed");

            if (prevout.n >= txindex.vSpent.size())
                return error("DisconnectInputs() : prevout.n out of range");

            // Mark outpoint as not spent
            txindex.vSpent[prevout.n].SetNull();

            // Write back
            if (!txdb.UpdateTxIndex(prevout.hash, txindex))
                return error("DisconnectInputs() : UpdateTxIndex failed");
        }
    }

    // Remove transaction from index
    // This can fail if a duplicate of this transaction was in a chain that got
    // reorganized away. This is only possible if this transaction was completely
    // spent, so erasing it would be a no-op anway.
    txdb.EraseTxIndex(*this);

    return true;
}


bool CTransaction::FetchInputs(CTxDB& txdb, const map<uint256, CTxIndex>& mapTestPool,
                               bool fBlock, bool fMiner, MapPrevTx& inputsRet, bool& fInvalid)
{
    // FetchInputs can return false either because we just haven't seen some inputs
    // (in which case the transaction should be stored as an orphan)
    // or because the transaction is malformed (in which case the transaction should
    // be dropped).  If tx is definitely invalid, fInvalid will be set to true.
    fInvalid = false;

    if (IsCoinBase())
        return true; // Coinbase transactions have no inputs to fetch.

    for (unsigned int i = 0; i < vin.size(); i++)
    {
        COutPoint prevout = vin[i].prevout;
        if (inputsRet.count(prevout.hash))
            continue; // Got it already

        // Read txindex
        CTxIndex& txindex = inputsRet[prevout.hash].first;
        bool fFound = true;
        if ((fBlock || fMiner) && mapTestPool.count(prevout.hash))
        {
            // Get txindex from current proposed changes
            txindex = mapTestPool.find(prevout.hash)->second;
        }
        else
        {
            // Read txindex from txdb
            fFound = txdb.ReadTxIndex(prevout.hash, txindex);
        }
        if (!fFound && (fBlock || fMiner))
            return fMiner ? false : error("FetchInputs() : %s prev tx %s index entry not found", GetHash().ToString().substr(0,10).c_str(),  prevout.hash.ToString().substr(0,10).c_str());

        // Read txPrev
        CTransaction& txPrev = inputsRet[prevout.hash].second;
        if (!fFound || txindex.pos == CDiskTxPos(1,1,1))
        {
            // Get prev tx from single transactions in memory
            {
                LOCK(mempool.cs);
                if (!mempool.exists(prevout.hash))
                    return error("FetchInputs() : %s mempool Tx prev not found %s", GetHash().ToString().substr(0,10).c_str(),  prevout.hash.ToString().substr(0,10).c_str());
                txPrev = mempool.lookup(prevout.hash);
            }
            if (!fFound)
                txindex.vSpent.resize(txPrev.vout.size());
        }
        else
        {
            // Get prev tx from disk
            if (!txPrev.ReadFromDisk(txindex.pos))
                return error("FetchInputs() : %s ReadFromDisk prev tx %s failed", GetHash().ToString().substr(0,10).c_str(),  prevout.hash.ToString().substr(0,10).c_str());
        }
    }

    // Make sure all prevout.n's are valid:
    for (unsigned int i = 0; i < vin.size(); i++)
    {
        const COutPoint prevout = vin[i].prevout;
        assert(inputsRet.count(prevout.hash) != 0);
        const CTxIndex& txindex = inputsRet[prevout.hash].first;
        const CTransaction& txPrev = inputsRet[prevout.hash].second;
        if (prevout.n >= txPrev.vout.size() || prevout.n >= txindex.vSpent.size())
        {
            // Revisit this if/when transaction replacement is implemented and allows
            // adding inputs:
            fInvalid = true;
            return DoS(100, error("FetchInputs() : %s prevout.n out of range %d %d %d prev tx %s\n%s", GetHash().ToString().substr(0,10).c_str(), prevout.n, txPrev.vout.size(), txindex.vSpent.size(), prevout.hash.ToString().substr(0,10).c_str(), txPrev.ToString().c_str()));
        }
    }

    return true;
}

const CTxOut& CTransaction::GetOutputFor(const CTxIn& input, const MapPrevTx& inputs) const
{
    MapPrevTx::const_iterator mi = inputs.find(input.prevout.hash);
    if (mi == inputs.end())
        throw std::runtime_error("CTransaction::GetOutputFor() : prevout.hash not found");

    const CTransaction& txPrev = (mi->second).second;
    if (input.prevout.n >= txPrev.vout.size())
        throw std::runtime_error("CTransaction::GetOutputFor() : prevout.n out of range");

    return txPrev.vout[input.prevout.n];
}

int64 CTransaction::GetValueIn(const MapPrevTx& inputs) const
{
    if (IsCoinBase())
        return 0;

    int64 nResult = 0;
    for (unsigned int i = 0; i < vin.size(); i++)
    {
        nResult += GetOutputFor(vin[i], inputs).nValue;
    }
    return nResult;

}

unsigned int CTransaction::GetP2SHSigOpCount(const MapPrevTx& inputs) const
{
    if (IsCoinBase())
        return 0;

    unsigned int nSigOps = 0;
    for (unsigned int i = 0; i < vin.size(); i++)
    {
        const CTxOut& prevout = GetOutputFor(vin[i], inputs);
        if (prevout.scriptPubKey.IsPayToScriptHash())
            nSigOps += prevout.scriptPubKey.GetSigOpCount(vin[i].scriptSig);
    }
    return nSigOps;
}

bool CTransaction::ConnectInputs(MapPrevTx inputs,
                                 map<uint256, CTxIndex>& mapTestPool, const CDiskTxPos& posThisTx,
                                 const CBlockIndex* pindexBlock, bool fBlock, bool fMiner, bool fStrictPayToScriptHash)
{
    // Take over previous transactions' spent pointers
    // fBlock is true when this is called from AcceptBlock when a new best-block is added to the blockchain
    // fMiner is true when called from the internal anoncoin miner
    // ... both are false when called from CTransaction::AcceptToMemoryPool
    if (!IsCoinBase())
    {
        int64 nValueIn = 0;
        int64 nFees = 0;
        for (unsigned int i = 0; i < vin.size(); i++)
        {
            COutPoint prevout = vin[i].prevout;
            assert(inputs.count(prevout.hash) > 0);
            CTxIndex& txindex = inputs[prevout.hash].first;
            CTransaction& txPrev = inputs[prevout.hash].second;

            if (prevout.n >= txPrev.vout.size() || prevout.n >= txindex.vSpent.size())
                return DoS(100, error("ConnectInputs() : %s prevout.n out of range %d %d %d prev tx %s\n%s", GetHash().ToString().substr(0,10).c_str(), prevout.n, txPrev.vout.size(), txindex.vSpent.size(), prevout.hash.ToString().substr(0,10).c_str(), txPrev.ToString().c_str()));

            // If prev is coinbase, check that it's matured
            if (txPrev.IsCoinBase())
                for (const CBlockIndex* pindex = pindexBlock; pindex && pindexBlock->nHeight - pindex->nHeight < COINBASE_MATURITY; pindex = pindex->pprev)
                    if (pindex->nBlockPos == txindex.pos.nBlockPos && pindex->nFile == txindex.pos.nFile)
                        return error("ConnectInputs() : tried to spend coinbase at depth %d", pindexBlock->nHeight - pindex->nHeight);

            // Check for negative or overflow input values
            nValueIn += txPrev.vout[prevout.n].nValue;
            if (!MoneyRange(txPrev.vout[prevout.n].nValue) || !MoneyRange(nValueIn))
                return DoS(100, error("ConnectInputs() : txin values out of range"));

        }
        // The first loop above does all the inexpensive checks.
        // Only if ALL inputs pass do we perform expensive ECDSA signature checks.
        // Helps prevent CPU exhaustion attacks.
        for (unsigned int i = 0; i < vin.size(); i++)
        {
            COutPoint prevout = vin[i].prevout;
            assert(inputs.count(prevout.hash) > 0);
            CTxIndex& txindex = inputs[prevout.hash].first;
            CTransaction& txPrev = inputs[prevout.hash].second;

            // Check for conflicts (double-spend)
            // This doesn't trigger the DoS code on purpose; if it did, it would make it easier
            // for an attacker to attempt to split the network.
            if (!txindex.vSpent[prevout.n].IsNull())
                return fMiner ? false : error("ConnectInputs() : %s prev tx already used at %s", GetHash().ToString().substr(0,10).c_str(), txindex.vSpent[prevout.n].ToString().c_str());

            // Skip ECDSA signature verification when connecting blocks (fBlock=true)
            // before the last blockchain checkpoint. This is safe because block merkle hashes are
            // still computed and checked, and any change will be caught at the next checkpoint.
            if (!(fBlock && (nBestHeight < Checkpoints::GetTotalBlocksEstimate())))
            {
                // Verify signature
                if (!VerifySignature(txPrev, *this, i, fStrictPayToScriptHash, 0))
                {
                    // only during transition phase for P2SH: do not invoke anti-DoS code for
                    // potentially old clients relaying bad P2SH transactions
                    if (fStrictPayToScriptHash && VerifySignature(txPrev, *this, i, false, 0))
                        return error("ConnectInputs() : %s P2SH VerifySignature failed", GetHash().ToString().substr(0,10).c_str());

                    return DoS(100,error("ConnectInputs() : %s VerifySignature failed", GetHash().ToString().substr(0,10).c_str()));
                }
            }

            // Mark outpoints as spent
            txindex.vSpent[prevout.n] = posThisTx;

            // Write back
            if (fBlock || fMiner)
            {
                mapTestPool[prevout.hash] = txindex;
            }
        }

        if (nValueIn < GetValueOut())
            return DoS(100, error("ConnectInputs() : %s value in < value out", GetHash().ToString().substr(0,10).c_str()));

        // Tally transaction fees
        int64 nTxFee = nValueIn - GetValueOut();
        if (nTxFee < 0)
            return DoS(100, error("ConnectInputs() : %s nTxFee < 0", GetHash().ToString().substr(0,10).c_str()));
        nFees += nTxFee;
        if (!MoneyRange(nFees))
            return DoS(100, error("ConnectInputs() : nFees out of range"));
    }

    return true;
}


bool CTransaction::ClientConnectInputs()
{
    if (IsCoinBase())
        return false;

    // Take over previous transactions' spent pointers
    {
        LOCK(mempool.cs);
        int64 nValueIn = 0;
        for (unsigned int i = 0; i < vin.size(); i++)
        {
            // Get prev tx from single transactions in memory
            COutPoint prevout = vin[i].prevout;
            if (!mempool.exists(prevout.hash))
                return false;
            CTransaction& txPrev = mempool.lookup(prevout.hash);

            if (prevout.n >= txPrev.vout.size())
                return false;

            // Verify signature
            if (!VerifySignature(txPrev, *this, i, true, 0))
                return error("ConnectInputs() : VerifySignature failed");

            ///// this is redundant with the mempool.mapNextTx stuff,
            ///// not sure which I want to get rid of
            ///// this has to go away now that posNext is gone
            // // Check for conflicts
            // if (!txPrev.vout[prevout.n].posNext.IsNull())
            //     return error("ConnectInputs() : prev tx already used");
            //
            // // Flag outpoints as used
            // txPrev.vout[prevout.n].posNext = posThisTx;

            nValueIn += txPrev.vout[prevout.n].nValue;

            if (!MoneyRange(txPrev.vout[prevout.n].nValue) || !MoneyRange(nValueIn))
                return error("ClientConnectInputs() : txin values out of range");
        }
        if (GetValueOut() > nValueIn)
            return false;
    }

    return true;
}




bool CBlock::DisconnectBlock(CTxDB& txdb, CBlockIndex* pindex)
{
    // Disconnect in reverse order
    for (int i = vtx.size()-1; i >= 0; i--)
        if (!vtx[i].DisconnectInputs(txdb))
            return false;

    // Update block index on disk without changing it in memory.
    // The memory index structure will be changed after the db commits.
    if (pindex->pprev)
    {
        CDiskBlockIndex blockindexPrev(pindex->pprev);
        blockindexPrev.hashNext = 0;
        if (!txdb.WriteBlockIndex(blockindexPrev))
            return error("DisconnectBlock() : WriteBlockIndex failed");
    }

    return true;
}

bool CBlock::ConnectBlock(CTxDB& txdb, CBlockIndex* pindex)
{
    // Check it again in case a previous version let a bad block in
    if (!CheckBlock())
        return false;

    // Do not allow blocks that contain transactions which 'overwrite' older transactions,
    // unless those are already completely spent.
    // If such overwrites are allowed, coinbases and transactions depending upon those
    // can be duplicated to remove the ability to spend the first instance -- even after
    // being sent to another address.
    // See BIP30 and http://r6.ca/blog/20120206T005236Z.html for more information.
    // This logic is not necessary for memory pool transactions, as AcceptToMemoryPool
    // already refuses previously-known transaction id's entirely.
    // This rule applies to all blocks whose timestamp is after October 1, 2012, 0:00 UTC.
    int64 nBIP30SwitchTime = 1349049600;
    bool fEnforceBIP30 = (pindex->nTime > nBIP30SwitchTime);

    // BIP16 didn't become active until October 1 2012
    int64 nBIP16SwitchTime = 1349049600;
    bool fStrictPayToScriptHash = (pindex->nTime >= nBIP16SwitchTime);

    //// issue here: it doesn't know the version
    unsigned int nTxPos = pindex->nBlockPos + ::GetSerializeSize(CBlock(), SER_DISK, CLIENT_VERSION) - 1 + GetSizeOfCompactSize(vtx.size());

    map<uint256, CTxIndex> mapQueuedChanges;
    int64 nFees = 0;
    unsigned int nSigOps = 0;
    BOOST_FOREACH(CTransaction& tx, vtx)
    {
        uint256 hashTx = tx.GetHash();

        if (fEnforceBIP30) {
            CTxIndex txindexOld;
            if (txdb.ReadTxIndex(hashTx, txindexOld)) {
                BOOST_FOREACH(CDiskTxPos &pos, txindexOld.vSpent)
                    if (pos.IsNull())
                        return false;
            }
        }

        nSigOps += tx.GetLegacySigOpCount();
        if (nSigOps > MAX_BLOCK_SIGOPS)
            return DoS(100, error("ConnectBlock() : too many sigops"));

        CDiskTxPos posThisTx(pindex->nFile, pindex->nBlockPos, nTxPos);
        nTxPos += ::GetSerializeSize(tx, SER_DISK, CLIENT_VERSION);

        MapPrevTx mapInputs;
        if (!tx.IsCoinBase())
        {
            bool fInvalid;
            if (!tx.FetchInputs(txdb, mapQueuedChanges, true, false, mapInputs, fInvalid))
                return false;

            if (fStrictPayToScriptHash)
            {
                // Add in sigops done by pay-to-script-hash inputs;
                // this is to prevent a "rogue miner" from creating
                // an incredibly-expensive-to-validate block.
                nSigOps += tx.GetP2SHSigOpCount(mapInputs);
                if (nSigOps > MAX_BLOCK_SIGOPS)
                    return DoS(100, error("ConnectBlock() : too many sigops"));
            }

            nFees += tx.GetValueIn(mapInputs)-tx.GetValueOut();

            if (!tx.ConnectInputs(mapInputs, mapQueuedChanges, posThisTx, pindex, true, false, fStrictPayToScriptHash))
                return false;
        }

        mapQueuedChanges[hashTx] = CTxIndex(posThisTx, tx.vout.size());
    }

    // Write queued txindex changes
    for (map<uint256, CTxIndex>::iterator mi = mapQueuedChanges.begin(); mi != mapQueuedChanges.end(); ++mi)
    {
        if (!txdb.UpdateTxIndex((*mi).first, (*mi).second))
            return error("ConnectBlock() : UpdateTxIndex failed");
    }

    if (vtx[0].GetValueOut() > GetBlockValue(pindex->nHeight, nFees))
        return false;

    // Update block index on disk without changing it in memory.
    // The memory index structure will be changed after the db commits.
    if (pindex->pprev)
    {
        CDiskBlockIndex blockindexPrev(pindex->pprev);
        blockindexPrev.hashNext = pindex->GetBlockHash();
        if (!txdb.WriteBlockIndex(blockindexPrev))
            return error("ConnectBlock() : WriteBlockIndex failed");
    }

    // Watch for transactions paying to me
    BOOST_FOREACH(CTransaction& tx, vtx)
        SyncWithWallets(tx, this, true);

    return true;
}

bool static Reorganize(CTxDB& txdb, CBlockIndex* pindexNew)
{
    printf("REORGANIZE\n");

    // Find the fork
    CBlockIndex* pfork = pindexBest;
    CBlockIndex* plonger = pindexNew;
    while (pfork != plonger)
    {
        while (plonger->nHeight > pfork->nHeight)
            if (!(plonger = plonger->pprev))
                return error("Reorganize() : plonger->pprev is null");
        if (pfork == plonger)
            break;
        if (!(pfork = pfork->pprev))
            return error("Reorganize() : pfork->pprev is null");
    }

    // List of what to disconnect
    vector<CBlockIndex*> vDisconnect;
    for (CBlockIndex* pindex = pindexBest; pindex != pfork; pindex = pindex->pprev)
        vDisconnect.push_back(pindex);

    // List of what to connect
    vector<CBlockIndex*> vConnect;
    for (CBlockIndex* pindex = pindexNew; pindex != pfork; pindex = pindex->pprev)
        vConnect.push_back(pindex);
    reverse(vConnect.begin(), vConnect.end());

    printf("REORGANIZE: Disconnect %i blocks; %s..%s\n", vDisconnect.size(), pfork->GetBlockHash().ToString().substr(0,20).c_str(), pindexBest->GetBlockHash().ToString().substr(0,20).c_str());
    printf("REORGANIZE: Connect %i blocks; %s..%s\n", vConnect.size(), pfork->GetBlockHash().ToString().substr(0,20).c_str(), pindexNew->GetBlockHash().ToString().substr(0,20).c_str());

    // Disconnect shorter branch
    vector<CTransaction> vResurrect;
    BOOST_FOREACH(CBlockIndex* pindex, vDisconnect)
    {
        CBlock block;
        if (!block.ReadFromDisk(pindex))
            return error("Reorganize() : ReadFromDisk for disconnect failed");
        if (!block.DisconnectBlock(txdb, pindex))
            return error("Reorganize() : DisconnectBlock %s failed", pindex->GetBlockHash().ToString().substr(0,20).c_str());

        // Queue memory transactions to resurrect
        BOOST_FOREACH(const CTransaction& tx, block.vtx)
            if (!tx.IsCoinBase())
                vResurrect.push_back(tx);
    }

    // Connect longer branch
    vector<CTransaction> vDelete;
    for (unsigned int i = 0; i < vConnect.size(); i++)
    {
        CBlockIndex* pindex = vConnect[i];
        CBlock block;
        if (!block.ReadFromDisk(pindex))
            return error("Reorganize() : ReadFromDisk for connect failed");
        if (!block.ConnectBlock(txdb, pindex))
        {
            // Invalid block
            return error("Reorganize() : ConnectBlock %s failed", pindex->GetBlockHash().ToString().substr(0,20).c_str());
        }

        // Queue memory transactions to delete
        BOOST_FOREACH(const CTransaction& tx, block.vtx)
            vDelete.push_back(tx);
    }
    if (!txdb.WriteHashBestChain(pindexNew->GetBlockHash()))
        return error("Reorganize() : WriteHashBestChain failed");

    // Make sure it's successfully written to disk before changing memory structure
    if (!txdb.TxnCommit())
        return error("Reorganize() : TxnCommit failed");

    // Disconnect shorter branch
    BOOST_FOREACH(CBlockIndex* pindex, vDisconnect)
        if (pindex->pprev)
            pindex->pprev->pnext = NULL;

    // Connect longer branch
    BOOST_FOREACH(CBlockIndex* pindex, vConnect)
        if (pindex->pprev)
            pindex->pprev->pnext = pindex;

    // Resurrect memory transactions that were in the disconnected branch
    BOOST_FOREACH(CTransaction& tx, vResurrect)
        tx.AcceptToMemoryPool(txdb, false);

    // Delete redundant memory transactions that are in the connected branch
    BOOST_FOREACH(CTransaction& tx, vDelete)
        mempool.remove(tx);

    printf("REORGANIZE: done\n");

    return true;
}


// Called from inside SetBestChain: attaches a block to the new best chain being built
bool CBlock::SetBestChainInner(CTxDB& txdb, CBlockIndex *pindexNew)
{
    uint256 hash = GetHash();

    // Adding to current best branch
    if (!ConnectBlock(txdb, pindexNew) || !txdb.WriteHashBestChain(hash))
    {
        txdb.TxnAbort();
        InvalidChainFound(pindexNew);
        return false;
    }
    if (!txdb.TxnCommit())
        return error("SetBestChain() : TxnCommit failed");

    // Add to current best branch
    pindexNew->pprev->pnext = pindexNew;

    // Delete redundant memory transactions
    BOOST_FOREACH(CTransaction& tx, vtx)
        mempool.remove(tx);

    return true;
}

bool CBlock::SetBestChain(CTxDB& txdb, CBlockIndex* pindexNew)
{
    uint256 hash = GetHash();

    if (!txdb.TxnBegin())
        return error("SetBestChain() : TxnBegin failed");

    if (pindexGenesisBlock == NULL && hash == hashGenesisBlock)
    {
        txdb.WriteHashBestChain(hash);
        if (!txdb.TxnCommit())
            return error("SetBestChain() : TxnCommit failed");
        pindexGenesisBlock = pindexNew;
    }
    else if (hashPrevBlock == hashBestChain)
    {
        if (!SetBestChainInner(txdb, pindexNew))
            return error("SetBestChain() : SetBestChainInner failed");
    }
    else
    {
        // the first block in the new chain that will cause it to become the new best chain
        CBlockIndex *pindexIntermediate = pindexNew;

        // list of blocks that need to be connected afterwards
        std::vector<CBlockIndex*> vpindexSecondary;

        // Reorganize is costly in terms of db load, as it works in a single db transaction.
        // Try to limit how much needs to be done inside
        while (pindexIntermediate->pprev && pindexIntermediate->pprev->bnChainWork > pindexBest->bnChainWork)
        {
            vpindexSecondary.push_back(pindexIntermediate);
            pindexIntermediate = pindexIntermediate->pprev;
        }

        if (!vpindexSecondary.empty())
            printf("Postponing %i reconnects\n", vpindexSecondary.size());

        // Switch to new best branch
        if (!Reorganize(txdb, pindexIntermediate))
        {
            txdb.TxnAbort();
            InvalidChainFound(pindexNew);
            return error("SetBestChain() : Reorganize failed");
        }

        // Connect futher blocks
        BOOST_REVERSE_FOREACH(CBlockIndex *pindex, vpindexSecondary)
        {
            CBlock block;
            if (!block.ReadFromDisk(pindex))
            {
                printf("SetBestChain() : ReadFromDisk failed\n");
                break;
            }
            if (!txdb.TxnBegin()) {
                printf("SetBestChain() : TxnBegin 2 failed\n");
                break;
            }
            // errors now are not fatal, we still did a reorganisation to a new chain in a valid way
            if (!block.SetBestChainInner(txdb, pindex))
                break;
        }
    }

    // Update best block in wallet (so we can detect restored wallets)
    bool fIsInitialDownload = IsInitialBlockDownload();
    if (!fIsInitialDownload)
    {
        const CBlockLocator locator(pindexNew);
        ::SetBestChain(locator);
    }

    // New best block
    hashBestChain = hash;
    pindexBest = pindexNew;
    nBestHeight = pindexBest->nHeight;
    bnBestChainWork = pindexNew->bnChainWork;
    nTimeBestReceived = GetTime();
    nTransactionsUpdated++;
    printf("SetBestChain: new best=%s  height=%d  work=%s  date=%s\n",
      hashBestChain.ToString().substr(0,20).c_str(), nBestHeight, bnBestChainWork.ToString().c_str(),
      DateTimeStrFormat("%x %H:%M:%S", pindexBest->GetBlockTime()).c_str());

    // Check the version of the last 100 blocks to see if we need to upgrade:
    if (!fIsInitialDownload)
    {
        int nUpgraded = 0;
        const CBlockIndex* pindex = pindexBest;
        for (int i = 0; i < 100 && pindex != NULL; i++)
        {
            if (pindex->nVersion > CBlock::CURRENT_VERSION)
                ++nUpgraded;
            pindex = pindex->pprev;
        }
        if (nUpgraded > 0)
            printf("SetBestChain: %d of last 100 blocks above version %d\n", nUpgraded, CBlock::CURRENT_VERSION);
	//        if (nUpgraded > 100/2)
            // strMiscWarning is read by GetWarnings(), called by Qt and the JSON-RPC code to warn the user:
	//            strMiscWarning = _("Warning: this version is obsolete, upgrade required");
    }

    std::string strCmd = GetArg("-blocknotify", "");

    if (!fIsInitialDownload && !strCmd.empty())
    {
        boost::replace_all(strCmd, "%s", hashBestChain.GetHex());
        boost::thread t(runCommand, strCmd); // thread runs free
    }

    return true;
}


bool CBlock::AddToBlockIndex(unsigned int nFile, unsigned int nBlockPos)
{
    // Check for duplicate
    uint256 hash = GetHash();
    if (mapBlockIndex.count(hash))
        return error("AddToBlockIndex() : %s already exists", hash.ToString().substr(0,20).c_str());

    // Construct new block index object
    CBlockIndex* pindexNew = new CBlockIndex(nFile, nBlockPos, *this);
    if (!pindexNew)
        return error("AddToBlockIndex() : new CBlockIndex failed");
    map<uint256, CBlockIndex*>::iterator mi = mapBlockIndex.insert(make_pair(hash, pindexNew)).first;
    pindexNew->phashBlock = &((*mi).first);
    map<uint256, CBlockIndex*>::iterator miPrev = mapBlockIndex.find(hashPrevBlock);
    if (miPrev != mapBlockIndex.end())
    {
        pindexNew->pprev = (*miPrev).second;
        pindexNew->nHeight = pindexNew->pprev->nHeight + 1;
    }
    pindexNew->bnChainWork = (pindexNew->pprev ? pindexNew->pprev->bnChainWork : 0) + pindexNew->GetBlockWork();

    CTxDB txdb;
    if (!txdb.TxnBegin())
        return false;
    txdb.WriteBlockIndex(CDiskBlockIndex(pindexNew));
    if (!txdb.TxnCommit())
        return false;

    // New best
    if (pindexNew->bnChainWork > bnBestChainWork)
        if (!SetBestChain(txdb, pindexNew))
            return false;

    txdb.Close();

    if (pindexNew == pindexBest)
    {
        // Notify UI to display prev block's coinbase if it was ours
        static uint256 hashPrevBestCoinBase;
        UpdatedTransaction(hashPrevBestCoinBase);
        hashPrevBestCoinBase = vtx[0].GetHash();
    }

    uiInterface.NotifyBlocksChanged();
    return true;
}




bool CBlock::CheckBlock() const
{
    // These are checks that are independent of context
    // that can be verified before saving an orphan block.

    // Size limits
    if (vtx.empty() || vtx.size() > MAX_BLOCK_SIZE || ::GetSerializeSize(*this, SER_NETWORK, PROTOCOL_VERSION) > MAX_BLOCK_SIZE)
        return DoS(100, error("CheckBlock() : size limits failed"));

    // Check proof of work matches claimed amount
    if (!CheckProofOfWork(GetPoWHash(), nBits))
        return DoS(50, error("CheckBlock() : proof of work failed"));

    // Check timestamp
    if (GetBlockTime() > GetAdjustedTime() + 2 * 60 * 60)
        return error("CheckBlock() : block timestamp too far in the future");

    // First transaction must be coinbase, the rest must not be
    if (vtx.empty() || !vtx[0].IsCoinBase())
        return DoS(100, error("CheckBlock() : first tx is not coinbase"));
    for (unsigned int i = 1; i < vtx.size(); i++)
        if (vtx[i].IsCoinBase())
            return DoS(100, error("CheckBlock() : more than one coinbase"));

    // Check transactions
    BOOST_FOREACH(const CTransaction& tx, vtx)
        if (!tx.CheckTransaction())
            return DoS(tx.nDoS, error("CheckBlock() : CheckTransaction failed"));

    // Check for duplicate txids. This is caught by ConnectInputs(),
    // but catching it earlier avoids a potential DoS attack:
    set<uint256> uniqueTx;
    BOOST_FOREACH(const CTransaction& tx, vtx)
    {
        uniqueTx.insert(tx.GetHash());
    }
    if (uniqueTx.size() != vtx.size())
        return DoS(100, error("CheckBlock() : duplicate transaction"));

    unsigned int nSigOps = 0;
    BOOST_FOREACH(const CTransaction& tx, vtx)
    {
        nSigOps += tx.GetLegacySigOpCount();
    }
    if (nSigOps > MAX_BLOCK_SIGOPS)
        return DoS(100, error("CheckBlock() : out-of-bounds SigOpCount"));

    // Check merkleroot
    if (hashMerkleRoot != BuildMerkleTree())
        return DoS(100, error("CheckBlock() : hashMerkleRoot mismatch"));

    return true;
}

bool CBlock::AcceptBlock()
{
    // Check for duplicate
    uint256 hash = GetHash();
    if (mapBlockIndex.count(hash))
        return error("AcceptBlock() : block already in mapBlockIndex");

    // Get prev block index
    map<uint256, CBlockIndex*>::iterator mi = mapBlockIndex.find(hashPrevBlock);
    if (mi == mapBlockIndex.end())
        return DoS(10, error("AcceptBlock() : prev block not found"));
    CBlockIndex* pindexPrev = (*mi).second;
    int nHeight = pindexPrev->nHeight+1;

    // Check proof of work
    if (nBits != GetNextWorkRequired(pindexPrev, this))
        return DoS(100, error("AcceptBlock() : incorrect proof of work"));

    // Check timestamp against prev
    if (GetBlockTime() <= pindexPrev->GetMedianTimePast())
        return error("AcceptBlock() : block's timestamp is too early");

    // Check that all transactions are finalized
    BOOST_FOREACH(const CTransaction& tx, vtx)
        if (!tx.IsFinal(nHeight, GetBlockTime()))
            return DoS(10, error("AcceptBlock() : contains a non-final transaction"));

    // Check that the block chain matches the known block chain up to a checkpoint
    if (!Checkpoints::CheckBlock(nHeight, hash))
        return DoS(100, error("AcceptBlock() : rejected by checkpoint lockin at %d", nHeight));

    // Write block to history file
    if (!CheckDiskSpace(::GetSerializeSize(*this, SER_DISK, CLIENT_VERSION)))
        return error("AcceptBlock() : out of disk space");
    unsigned int nFile = -1;
    unsigned int nBlockPos = 0;
    if (!WriteToDisk(nFile, nBlockPos))
        return error("AcceptBlock() : WriteToDisk failed");
    if (!AddToBlockIndex(nFile, nBlockPos))
        return error("AcceptBlock() : AddToBlockIndex failed");

    // Relay inventory, but don't relay old inventory during initial block download
    int nBlockEstimate = Checkpoints::GetTotalBlocksEstimate();
    if (hashBestChain == hash)
    {
        LOCK(cs_vNodes);
        BOOST_FOREACH(CNode* pnode, vNodes)
            if (nBestHeight > (pnode->nStartingHeight != -1 ? pnode->nStartingHeight - 2000 : nBlockEstimate))
                pnode->PushInventory(CInv(MSG_BLOCK, hash));
    }

    return true;
}

bool ProcessBlock(CNode* pfrom, CBlock* pblock)
{
    // Check for duplicate
    uint256 hash = pblock->GetHash();
    if (mapBlockIndex.count(hash))
        return error("ProcessBlock() : already have block %d %s", mapBlockIndex[hash]->nHeight, hash.ToString().substr(0,20).c_str());
    if (mapOrphanBlocks.count(hash))
        return error("ProcessBlock() : already have block (orphan) %s", hash.ToString().substr(0,20).c_str());

    // Preliminary checks
    if (!pblock->CheckBlock())
        return error("ProcessBlock() : CheckBlock FAILED");

    CBlockIndex* pcheckpoint = Checkpoints::GetLastCheckpoint(mapBlockIndex);
    if (pcheckpoint && pblock->hashPrevBlock != hashBestChain)
    {
        // Extra checks to prevent "fill up memory by spamming with bogus blocks"
        int64 deltaTime = pblock->GetBlockTime() - pcheckpoint->nTime;
        if (deltaTime < 0)
        {
            if (pfrom)
                pfrom->Misbehaving(100);
            return error("ProcessBlock() : block with timestamp before last checkpoint");
        }
        CBigNum bnNewBlock;
        bnNewBlock.SetCompact(pblock->nBits);
        CBigNum bnRequired;
        bnRequired.SetCompact(ComputeMinWork(pcheckpoint->nBits, deltaTime));
        if (bnNewBlock > bnRequired)
        {
            if (pfrom)
                pfrom->Misbehaving(100);
            return error("ProcessBlock() : block with too little proof-of-work");
        }
    }


    // If don't already have its previous block, shunt it off to holding area until we get it
    if (!mapBlockIndex.count(pblock->hashPrevBlock))
    {
        printf("ProcessBlock: ORPHAN BLOCK, prev=%s\n", pblock->hashPrevBlock.ToString().substr(0,20).c_str());
        CBlock* pblock2 = new CBlock(*pblock);
        mapOrphanBlocks.insert(make_pair(hash, pblock2));
        mapOrphanBlocksByPrev.insert(make_pair(pblock2->hashPrevBlock, pblock2));

        // Ask this guy to fill in what we're missing
        if (pfrom)
            pfrom->PushGetBlocks(pindexBest, GetOrphanRoot(pblock2));
        return true;
    }

    // Store to disk
    if (!pblock->AcceptBlock())
        return error("ProcessBlock() : AcceptBlock FAILED");

    // Recursively process any orphan blocks that depended on this one
    vector<uint256> vWorkQueue;
    vWorkQueue.push_back(hash);
    for (unsigned int i = 0; i < vWorkQueue.size(); i++)
    {
        uint256 hashPrev = vWorkQueue[i];
        for (multimap<uint256, CBlock*>::iterator mi = mapOrphanBlocksByPrev.lower_bound(hashPrev);
             mi != mapOrphanBlocksByPrev.upper_bound(hashPrev);
             ++mi)
        {
            CBlock* pblockOrphan = (*mi).second;
            if (pblockOrphan->AcceptBlock())
                vWorkQueue.push_back(pblockOrphan->GetHash());
            mapOrphanBlocks.erase(pblockOrphan->GetHash());
            delete pblockOrphan;
        }
        mapOrphanBlocksByPrev.erase(hashPrev);
    }

    printf("ProcessBlock: ACCEPTED\n");
    return true;
}








bool CheckDiskSpace(uint64 nAdditionalBytes)
{
    uint64 nFreeBytesAvailable = filesystem::space(GetDataDir()).available;

    // Check for nMinDiskSpace bytes (currently 50MB)
    if (nFreeBytesAvailable < nMinDiskSpace + nAdditionalBytes)
    {
        fShutdown = true;
        string strMessage = _("Warning: Disk space is low");
        strMiscWarning = strMessage;
        printf("*** %s\n", strMessage.c_str());
        uiInterface.ThreadSafeMessageBox(strMessage, "Anoncoin", CClientUIInterface::OK | CClientUIInterface::ICON_EXCLAMATION | CClientUIInterface::MODAL);
        StartShutdown();
        return false;
    }
    return true;
}

FILE* OpenBlockFile(unsigned int nFile, unsigned int nBlockPos, const char* pszMode)
{
    if ((nFile < 1) || (nFile == (unsigned int) -1))
        return NULL;
    FILE* file = fopen((GetDataDir() / strprintf("blk%04d.dat", nFile)).string().c_str(), pszMode);
    if (!file)
        return NULL;
    if (nBlockPos != 0 && !strchr(pszMode, 'a') && !strchr(pszMode, 'w'))
    {
        if (fseek(file, nBlockPos, SEEK_SET) != 0)
        {
            fclose(file);
            return NULL;
        }
    }
    return file;
}

static unsigned int nCurrentBlockFile = 1;

FILE* AppendBlockFile(unsigned int& nFileRet)
{
    nFileRet = 0;
    loop
    {
        FILE* file = OpenBlockFile(nCurrentBlockFile, 0, "ab");
        if (!file)
            return NULL;
        if (fseek(file, 0, SEEK_END) != 0)
            return NULL;
        // FAT32 filesize max 4GB, fseek and ftell max 2GB, so we must stay under 2GB
        if (ftell(file) < 0x7F000000 - MAX_SIZE)
        {
            nFileRet = nCurrentBlockFile;
            return file;
        }
        fclose(file);
        nCurrentBlockFile++;
    }
}

bool LoadBlockIndex(bool fAllowNew)
{
    if (fTestNet)
    {
        pchMessageStart[0] = 0xfa;
        pchMessageStart[1] = 0xca;
        pchMessageStart[2] = 0xa7;
        pchMessageStart[3] = 0x4a;
        hashGenesisBlock = uint256("0xf5ae71e26c74beacc88382716aced69cddf3dffff24f384e1808905e0188f68f");
    }

    //
    // Load block index
    //
    CTxDB txdb("cr");
    if (!txdb.LoadBlockIndex())
        return false;
    txdb.Close();

    //
    // Init with genesis block
    //
    if (mapBlockIndex.empty())
    {
        if (!fAllowNew)
            return false;

// Genesis:
//2ca51355580bb293fe369c5f34954069c263e9a9e8d70945ebb4c38f05778558
//238467b132120c9660156a6752663593e01b2f3e79b2abbc21b71308daa22ec4
//7ce7004d764515f9b43cb9f07547c8e2e00d94c9348b3da33c8681d350f2c736
//block.nTime = 1370190760
//block.nNonce = 347089008
//block.GetHash = 2c85519db50a40c033ccb3d4cb729414016afa537c66537f7d3d52dcd1d484a3
//CBlock(hash=2c85519db50a40c033cc, PoW=00000be19c5a519257aa, ver=1, hashPrevBlock=00000000000000000000, hashMerkleRoot=7ce7004d76, nTime=1370190760, nBits=1e0ffff0, nNonce=347089008, vtx=1)
//  CTransaction(hash=7ce7004d76, ver=1, vin.size=1, vout.size=1, nLockTime=0)
//    CTxIn(COutPoint(0000000000, -1), coinbase 04ffff001d01044c5e30322f4a756e2f323031333a202054686520556e6976657273652c20776527726520616c6c206f6e652e20427574207265616c6c792c206675636b207468652043656e7472616c2062616e6b732e202d20416e6f6e796d6f757320343230)
//    CTxOut(error)
//  vMerkleTree: 7ce7004d76


        // Genesis block
        const char* pszTimestamp = "02/Jun/2013:  The Universe, we're all one. But really, fuck the Central banks. - Anonymous 420";
        CTransaction txNew;
        txNew.vin.resize(1);
        txNew.vout.resize(1);
        txNew.vin[0].scriptSig = CScript() << 486604799 << CBigNum(4) << vector<unsigned char>((const unsigned char*)pszTimestamp, (const unsigned char*)pszTimestamp + strlen(pszTimestamp));
        txNew.vout[0].nValue = 0;
        txNew.vout[0].scriptPubKey = CScript() << 0x0 << OP_CHECKSIG;
        CBlock block;
        block.vtx.push_back(txNew);
        block.hashPrevBlock = 0;
        block.hashMerkleRoot = block.BuildMerkleTree();
        block.nVersion = 1;
        block.nTime    = 1370190760;
        block.nBits    = 0x1e0ffff0;
        block.nNonce   = 347089008;

        if (fTestNet)
        {
            block.nTime    = 1370190760;
            block.nNonce   = 345270584;
        }

        //// debug print
        printf("%s\n", block.GetHash().ToString().c_str());
        printf("%s\n", hashGenesisBlock.ToString().c_str());
        printf("%s\n", block.hashMerkleRoot.ToString().c_str());
        // If genesis block hash does not match, then generate new genesis hash.
        if (false && block.GetHash() != hashGenesisBlock)
        {
            printf("Searching for genesis block...\n");
            // This will figure out a valid hash and Nonce if you're
            // creating a different genesis block:
            uint256 hashTarget = CBigNum().SetCompact(block.nBits).getuint256();
            uint256 thash;
            char scratchpad[SCRYPT_SCRATCHPAD_SIZE];

            loop
            {
                scrypt_1024_1_1_256_sp(BEGIN(block.nVersion), BEGIN(thash), scratchpad);
                if (thash <= hashTarget)
                    break;
                if ((block.nNonce & 0xFFF) == 0)
                {
                    printf("nonce %08X: hash = %s (target = %s)\n", block.nNonce, thash.ToString().c_str(), hashTarget.ToString().c_str());
                }
                ++block.nNonce;
                if (block.nNonce == 0)
                {
                    printf("NONCE WRAPPED, incrementing time\n");
                    ++block.nTime;
                }
            }
            printf("block.nTime = %u \n", block.nTime);
            printf("block.nNonce = %u \n", block.nNonce);
            printf("block.GetHash = %s\n", block.GetHash().ToString().c_str());
        }

        block.print();
        assert(block.GetHash() == hashGenesisBlock);

        // Start new block file
        unsigned int nFile;
        unsigned int nBlockPos;
        if (!block.WriteToDisk(nFile, nBlockPos))
            return error("LoadBlockIndex() : writing genesis block to disk failed");
        if (!block.AddToBlockIndex(nFile, nBlockPos))
            return error("LoadBlockIndex() : genesis block not accepted");
    }

    return true;
}


void PrintBlockTree()
{
    // precompute tree structure
    map<CBlockIndex*, vector<CBlockIndex*> > mapNext;
    for (map<uint256, CBlockIndex*>::iterator mi = mapBlockIndex.begin(); mi != mapBlockIndex.end(); ++mi)
    {
        CBlockIndex* pindex = (*mi).second;
        mapNext[pindex->pprev].push_back(pindex);
        // test
        //while (rand() % 3 == 0)
        //    mapNext[pindex->pprev].push_back(pindex);
    }

    vector<pair<int, CBlockIndex*> > vStack;
    vStack.push_back(make_pair(0, pindexGenesisBlock));

    int nPrevCol = 0;
    while (!vStack.empty())
    {
        int nCol = vStack.back().first;
        CBlockIndex* pindex = vStack.back().second;
        vStack.pop_back();

        // print split or gap
        if (nCol > nPrevCol)
        {
            for (int i = 0; i < nCol-1; i++)
                printf("| ");
            printf("|\\\n");
        }
        else if (nCol < nPrevCol)
        {
            for (int i = 0; i < nCol; i++)
                printf("| ");
            printf("|\n");
       }
        nPrevCol = nCol;

        // print columns
        for (int i = 0; i < nCol; i++)
            printf("| ");

        // print item
        CBlock block;
        block.ReadFromDisk(pindex);
        printf("%d (%u,%u) %s  %s  tx %d",
            pindex->nHeight,
            pindex->nFile,
            pindex->nBlockPos,
            block.GetHash().ToString().substr(0,20).c_str(),
            DateTimeStrFormat("%x %H:%M:%S", block.GetBlockTime()).c_str(),
            block.vtx.size());

        PrintWallets(block);

        // put the main timechain first
        vector<CBlockIndex*>& vNext = mapNext[pindex];
        for (unsigned int i = 0; i < vNext.size(); i++)
        {
            if (vNext[i]->pnext)
            {
                swap(vNext[0], vNext[i]);
                break;
            }
        }

        // iterate children
        for (unsigned int i = 0; i < vNext.size(); i++)
            vStack.push_back(make_pair(nCol+i, vNext[i]));
    }
}

bool LoadExternalBlockFile(FILE* fileIn)
{
    int nLoaded = 0;
    {
        LOCK(cs_main);
        try {
            CAutoFile blkdat(fileIn, SER_DISK, CLIENT_VERSION);
            unsigned int nPos = 0;
            while (nPos != (unsigned int)-1 && blkdat.good() && !fRequestShutdown)
            {
                unsigned char pchData[65536];
                do {
                    fseek(blkdat, nPos, SEEK_SET);
                    int nRead = fread(pchData, 1, sizeof(pchData), blkdat);
                    if (nRead <= 8)
                    {
                        nPos = (unsigned int)-1;
                        break;
                    }
                    void* nFind = memchr(pchData, pchMessageStart[0], nRead+1-sizeof(pchMessageStart));
                    if (nFind)
                    {
                        if (memcmp(nFind, pchMessageStart, sizeof(pchMessageStart))==0)
                        {
                            nPos += ((unsigned char*)nFind - pchData) + sizeof(pchMessageStart);
                            break;
                        }
                        nPos += ((unsigned char*)nFind - pchData) + 1;
                    }
                    else
                        nPos += sizeof(pchData) - sizeof(pchMessageStart) + 1;
                } while(!fRequestShutdown);
                if (nPos == (unsigned int)-1)
                    break;
                fseek(blkdat, nPos, SEEK_SET);
                unsigned int nSize;
                blkdat >> nSize;
                if (nSize > 0 && nSize <= MAX_BLOCK_SIZE)
                {
                    CBlock block;
                    blkdat >> block;
                    if (ProcessBlock(NULL,&block))
                    {
                        nLoaded++;
                        nPos += 4 + nSize;
                    }
                }
            }
        }
        catch (std::exception &e) {
            printf("%s() : Deserialize or I/O error caught during load\n",
                   __PRETTY_FUNCTION__);
        }
    }
    printf("Loaded %i blocks from external file\n", nLoaded);
    return nLoaded > 0;
}









//////////////////////////////////////////////////////////////////////////////
//
// CAlert
//

map<uint256, CAlert> mapAlerts;
CCriticalSection cs_mapAlerts;

string GetWarnings(string strFor)
{
    int nPriority = 0;
    string strStatusBar;
    string strRPC;
    if (GetBoolArg("-testsafemode"))
        strRPC = "test";

    // Misc warnings like out of disk space and clock is wrong
    if (strMiscWarning != "")
    {
        nPriority = 1000;
        strStatusBar = strMiscWarning;
    }

    // Longer invalid proof-of-work chain
    if (pindexBest && bnBestInvalidWork > bnBestChainWork + pindexBest->GetBlockWork() * 6)
    {
        nPriority = 2000;
        strStatusBar = strRPC = "WARNING: Displayed transactions may not be correct!  You may need to upgrade, or other nodes may need to upgrade.";
    }

    // Alerts
    {
        LOCK(cs_mapAlerts);
        BOOST_FOREACH(PAIRTYPE(const uint256, CAlert)& item, mapAlerts)
        {
            const CAlert& alert = item.second;
            if (alert.AppliesToMe() && alert.nPriority > nPriority)
            {
                nPriority = alert.nPriority;
                strStatusBar = alert.strStatusBar;
            }
        }
    }

    if (strFor == "statusbar")
        return strStatusBar;
    else if (strFor == "rpc")
        return strRPC;
    assert(!"GetWarnings() : invalid parameter");
    return "error";
}

CAlert CAlert::getAlertByHash(const uint256 &hash)
{
    CAlert retval;
    {
        LOCK(cs_mapAlerts);
        map<uint256, CAlert>::iterator mi = mapAlerts.find(hash);
        if(mi != mapAlerts.end())
            retval = mi->second;
    }
    return retval;
}

bool CAlert::ProcessAlert()
{
    if (!CheckSignature())
        return false;
    if (!IsInEffect())
        return false;

    {
        LOCK(cs_mapAlerts);
        // Cancel previous alerts
        for (map<uint256, CAlert>::iterator mi = mapAlerts.begin(); mi != mapAlerts.end();)
        {
            const CAlert& alert = (*mi).second;
            if (Cancels(alert))
            {
                printf("cancelling alert %d\n", alert.nID);
                uiInterface.NotifyAlertChanged((*mi).first, CT_DELETED);
                mapAlerts.erase(mi++);
            }
            else if (!alert.IsInEffect())
            {
                printf("expiring alert %d\n", alert.nID);
                uiInterface.NotifyAlertChanged((*mi).first, CT_DELETED);
                mapAlerts.erase(mi++);
            }
            else
                mi++;
        }

        // Check if this alert has been cancelled
        BOOST_FOREACH(PAIRTYPE(const uint256, CAlert)& item, mapAlerts)
        {
            const CAlert& alert = item.second;
            if (alert.Cancels(*this))
            {
                printf("alert already cancelled by %d\n", alert.nID);
                return false;
            }
        }

        // Add to mapAlerts
        mapAlerts.insert(make_pair(GetHash(), *this));
        // Notify UI if it applies to me
        if(AppliesToMe())
            uiInterface.NotifyAlertChanged(GetHash(), CT_NEW);
    }

    printf("accepted alert %d, AppliesToMe()=%d\n", nID, AppliesToMe());
    return true;
}








//////////////////////////////////////////////////////////////////////////////
//
// Messages
//


bool static AlreadyHave(CTxDB& txdb, const CInv& inv)
{
    switch (inv.type)
    {
    case MSG_TX:
        {
        bool txInMap = false;
            {
            LOCK(mempool.cs);
            txInMap = (mempool.exists(inv.hash));
            }
        return txInMap ||
               mapOrphanTransactions.count(inv.hash) ||
               txdb.ContainsTx(inv.hash);
        }

    case MSG_BLOCK:
        return mapBlockIndex.count(inv.hash) ||
               mapOrphanBlocks.count(inv.hash);
    }
    // Don't know what it is, just say we already got one
    return true;
}




// Hopefully unique
unsigned char pchMessageStart[4] = { 0xfa, 0xca, 0xba, 0xda };


bool static ProcessMessage(CNode* pfrom, string strCommand, CDataStream& vRecv)
{
    static map<CService, CPubKey> mapReuseKey;
    RandAddSeedPerfmon();
    if (fDebug)
        printf("received: %s (%d bytes)\n", strCommand.c_str(), vRecv.size());
    if (mapArgs.count("-dropmessagestest") && GetRand(atoi(mapArgs["-dropmessagestest"])) == 0)
    {
        printf("dropmessagestest DROPPING RECV MESSAGE\n");
        return true;
    }





    if (strCommand == "version")
    {
        // Each connection can only send one version message
        if (pfrom->nVersion != 0)
        {
            pfrom->Misbehaving(1);
            return false;
        }

        int64 nTime;
        CAddress addrMe;
        CAddress addrFrom;
        uint64 nNonce = 1;
        vRecv >> pfrom->nVersion >> pfrom->nServices >> nTime >> addrMe;
        if (pfrom->nVersion < MIN_PROTO_VERSION)
        {
            // Since February 20, 2012, the protocol is initiated at version 209,
            // and earlier versions are no longer supported
            printf("partner %s using obsolete version %i; disconnecting\n", pfrom->addr.ToString().c_str(), pfrom->nVersion);
            pfrom->fDisconnect = true;
            return false;
        }

        if (pfrom->nVersion == 10300)
            pfrom->nVersion = 300;
        if (!vRecv.empty())
            vRecv >> addrFrom >> nNonce;
        if (!vRecv.empty())
            vRecv >> pfrom->strSubVer;
        if (!vRecv.empty())
            vRecv >> pfrom->nStartingHeight;

        if (pfrom->fInbound && addrMe.IsRoutable())
        {
            pfrom->addrLocal = addrMe;
            SeenLocal(addrMe);
        }

        // Disconnect if we connected to ourself
        if (nNonce == nLocalHostNonce && nNonce > 1)
        {
            printf("connected to self at %s, disconnecting\n", pfrom->addr.ToString().c_str());
            pfrom->fDisconnect = true;
            return true;
        }

        // Be shy and don't send version until we hear
        if (pfrom->fInbound)
            pfrom->PushVersion();

        pfrom->fClient = !(pfrom->nServices & NODE_NETWORK);

        AddTimeData(pfrom->addr, nTime);

        // Change version
        pfrom->PushMessage("verack");
        pfrom->vSend.SetVersion(min(pfrom->nVersion, PROTOCOL_VERSION));
#ifdef USE_NATIVE_I2P
        if (pfrom->nServices & NODE_I2P)
            pfrom->vSend.SetType(pfrom->vSend.GetType() & ~SER_IPADDRONLY);
        else
            pfrom->vSend.SetType(pfrom->vSend.GetType() & SER_IPADDRONLY);
#endif

        if (!pfrom->fInbound)
        {
            // Advertise our address
            if (!fNoListen && !IsInitialBlockDownload())
            {
                CAddress addr = GetLocalAddress(&pfrom->addr);
                if (addr.IsRoutable())
                    pfrom->PushAddress(addr);
            }

            // Get recent addresses
            if (pfrom->fOneShot || pfrom->nVersion >= CADDR_TIME_VERSION || addrman.size() < 1000)
            {
                pfrom->PushMessage("getaddr");
                pfrom->fGetAddr = true;
            }
            addrman.Good(pfrom->addr);
        } else {
            if (((CNetAddr)pfrom->addr) == (CNetAddr)addrFrom)
            {
                addrman.Add(addrFrom, addrFrom);
                addrman.Good(addrFrom);
            }
        }

        // Ask the first connected node for block updates
        static int nAskedForBlocks = 0;
        if (!pfrom->fClient && !pfrom->fOneShot &&
            (pfrom->nVersion < NOBLKS_VERSION_START ||
             pfrom->nVersion >= NOBLKS_VERSION_END) &&
             (nAskedForBlocks < 1 || vNodes.size() <= 1))
        {
            nAskedForBlocks++;
            pfrom->PushGetBlocks(pindexBest, uint256(0));
        }

        // Relay alerts
        {
            LOCK(cs_mapAlerts);
            BOOST_FOREACH(PAIRTYPE(const uint256, CAlert)& item, mapAlerts)
                item.second.RelayTo(pfrom);
        }

        pfrom->fSuccessfullyConnected = true;

        printf("receive version message: version %d, blocks=%d, us=%s, them=%s, peer=%s\n", pfrom->nVersion, pfrom->nStartingHeight, addrMe.ToString().c_str(), addrFrom.ToString().c_str(), pfrom->addr.ToString().c_str());

        cPeerBlockCounts.input(pfrom->nStartingHeight);
    }


    else if (pfrom->nVersion == 0)
    {
        // Must have a version message before anything else
        pfrom->Misbehaving(1);
        return false;
    }


    else if (strCommand == "verack")
    {
        pfrom->vRecv.SetVersion(min(pfrom->nVersion, PROTOCOL_VERSION));
#ifdef USE_NATIVE_I2P
        if (pfrom->nServices & NODE_I2P)
            pfrom->vRecv.SetType(pfrom->vRecv.GetType() & ~SER_IPADDRONLY);
        else
            pfrom->vRecv.SetType(pfrom->vRecv.GetType() & SER_IPADDRONLY);
#endif
    }


    else if (strCommand == "addr")
    {
        vector<CAddress> vAddr;
        vRecv >> vAddr;

        // Don't want addr from older versions unless seeding
        if (pfrom->nVersion < CADDR_TIME_VERSION && addrman.size() > 1000)
            return true;
        if (vAddr.size() > 1000)
        {
            pfrom->Misbehaving(20);
            return error("message addr size() = %d", vAddr.size());
        }

        // Store the new addresses
        vector<CAddress> vAddrOk;
        int64 nNow = GetAdjustedTime();
        int64 nSince = nNow - 10 * 60;
        BOOST_FOREACH(CAddress& addr, vAddr)
        {
            if (fShutdown)
                return true;
            if (addr.nTime <= 100000000 || addr.nTime > nNow + 10 * 60)
                addr.nTime = nNow - 5 * 24 * 60 * 60;
            pfrom->AddAddressKnown(addr);
            bool fReachable = IsReachable(addr);
            if (addr.nTime > nSince && !pfrom->fGetAddr && vAddr.size() <= 10 && addr.IsRoutable())
            {
                // Relay to a limited number of other nodes
                {
                    LOCK(cs_vNodes);
                    // Use deterministic randomness to send to the same nodes for 24 hours
                    // at a time so the setAddrKnowns of the chosen nodes prevent repeats
                    static uint256 hashSalt;
                    if (hashSalt == 0)
                        hashSalt = GetRandHash();
                    uint64 hashAddr = addr.GetHash();
                    uint256 hashRand = hashSalt ^ (hashAddr<<32) ^ ((GetTime()+hashAddr)/(24*60*60));
                    hashRand = Hash(BEGIN(hashRand), END(hashRand));
                    multimap<uint256, CNode*> mapMix;
                    BOOST_FOREACH(CNode* pnode, vNodes)
                    {
                        if (pnode->nVersion < CADDR_TIME_VERSION)
                            continue;
                        unsigned int nPointer;
                        memcpy(&nPointer, &pnode, sizeof(nPointer));
                        uint256 hashKey = hashRand ^ nPointer;
                        hashKey = Hash(BEGIN(hashKey), END(hashKey));
                        mapMix.insert(make_pair(hashKey, pnode));
                    }
                    int nRelayNodes = fReachable ? 2 : 1; // limited relaying of addresses outside our network(s)
                    for (multimap<uint256, CNode*>::iterator mi = mapMix.begin(); mi != mapMix.end() && nRelayNodes-- > 0; ++mi)
                        ((*mi).second)->PushAddress(addr);
                }
            }
            // Do not store addresses outside our network
            if (fReachable)
                vAddrOk.push_back(addr);
        }
        addrman.Add(vAddrOk, pfrom->addr, 2 * 60 * 60);
        if (vAddr.size() < 1000)
            pfrom->fGetAddr = false;
        if (pfrom->fOneShot)
            pfrom->fDisconnect = true;
    }


    else if (strCommand == "inv")
    {
        vector<CInv> vInv;
        vRecv >> vInv;
        if (vInv.size() > 50000)
        {
            pfrom->Misbehaving(20);
            return error("message inv size() = %d", vInv.size());
        }

        // find last block in inv vector
        unsigned int nLastBlock = (unsigned int)(-1);
        for (unsigned int nInv = 0; nInv < vInv.size(); nInv++) {
            if (vInv[vInv.size() - 1 - nInv].type == MSG_BLOCK) {
                nLastBlock = vInv.size() - 1 - nInv;
                break;
            }
        }
        CTxDB txdb("r");
        for (unsigned int nInv = 0; nInv < vInv.size(); nInv++)
        {
            const CInv &inv = vInv[nInv];

            if (fShutdown)
                return true;
            pfrom->AddInventoryKnown(inv);

            bool fAlreadyHave = AlreadyHave(txdb, inv);
            if (fDebug)
                printf("  got inventory: %s  %s\n", inv.ToString().c_str(), fAlreadyHave ? "have" : "new");

            if (!fAlreadyHave)
                pfrom->AskFor(inv);
            else if (inv.type == MSG_BLOCK && mapOrphanBlocks.count(inv.hash)) {
                pfrom->PushGetBlocks(pindexBest, GetOrphanRoot(mapOrphanBlocks[inv.hash]));
            } else if (nInv == nLastBlock) {
                // In case we are on a very long side-chain, it is possible that we already have
                // the last block in an inv bundle sent in response to getblocks. Try to detect
                // this situation and push another getblocks to continue.
                std::vector<CInv> vGetData(1,inv);
                pfrom->PushGetBlocks(mapBlockIndex[inv.hash], uint256(0));
                if (fDebug)
                    printf("force request: %s\n", inv.ToString().c_str());
            }

            // Track requests for our stuff
            Inventory(inv.hash);
        }
    }


    else if (strCommand == "getdata")
    {
        vector<CInv> vInv;
        vRecv >> vInv;
        if (vInv.size() > 50000)
        {
            pfrom->Misbehaving(20);
            return error("message getdata size() = %d", vInv.size());
        }

        if (fDebugNet || (vInv.size() != 1))
            printf("received getdata (%d invsz)\n", vInv.size());

        BOOST_FOREACH(const CInv& inv, vInv)
        {
            if (fShutdown)
                return true;
            if (fDebugNet || (vInv.size() == 1))
                printf("received getdata for: %s\n", inv.ToString().c_str());

            if (inv.type == MSG_BLOCK)
            {
                // Send block from disk
                map<uint256, CBlockIndex*>::iterator mi = mapBlockIndex.find(inv.hash);
                if (mi != mapBlockIndex.end())
                {
                    CBlock block;
                    block.ReadFromDisk((*mi).second);
                    pfrom->PushMessage("block", block);

                    // Trigger them to send a getblocks request for the next batch of inventory
                    if (inv.hash == pfrom->hashContinue)
                    {
                        // Bypass PushInventory, this must send even if redundant,
                        // and we want it right after the last block so they don't
                        // wait for other stuff first.
                        vector<CInv> vInv;
                        vInv.push_back(CInv(MSG_BLOCK, hashBestChain));
                        pfrom->PushMessage("inv", vInv);
                        pfrom->hashContinue = 0;
                    }
                }
            }
            else if (inv.IsKnownType())
            {
                // Send stream from relay memory
                {
                    LOCK(cs_mapRelay);
                    map<CInv, CDataStream>::iterator mi = mapRelay.find(inv);
                    if (mi != mapRelay.end())
                        pfrom->PushMessage(inv.GetCommand(), (*mi).second);
                }
            }

            // Track requests for our stuff
            Inventory(inv.hash);
        }
    }


    else if (strCommand == "getblocks")
    {
        CBlockLocator locator;
        uint256 hashStop;
        vRecv >> locator >> hashStop;

        // Find the last block the caller has in the main chain
        CBlockIndex* pindex = locator.GetBlockIndex();

        // Send the rest of the chain
        if (pindex)
            pindex = pindex->pnext;
        int nLimit = 500;
        printf("getblocks %d to %s limit %d\n", (pindex ? pindex->nHeight : -1), hashStop.ToString().substr(0,20).c_str(), nLimit);
        for (; pindex; pindex = pindex->pnext)
        {
            if (pindex->GetBlockHash() == hashStop)
            {
                printf("  getblocks stopping at %d %s\n", pindex->nHeight, pindex->GetBlockHash().ToString().substr(0,20).c_str());
                break;
            }
            pfrom->PushInventory(CInv(MSG_BLOCK, pindex->GetBlockHash()));
            if (--nLimit <= 0)
            {
                // When this block is requested, we'll send an inv that'll make them
                // getblocks the next batch of inventory.
                printf("  getblocks stopping at limit %d %s\n", pindex->nHeight, pindex->GetBlockHash().ToString().substr(0,20).c_str());
                pfrom->hashContinue = pindex->GetBlockHash();
                break;
            }
        }
    }


    else if (strCommand == "getheaders")
    {
        CBlockLocator locator;
        uint256 hashStop;
        vRecv >> locator >> hashStop;

        CBlockIndex* pindex = NULL;
        if (locator.IsNull())
        {
            // If locator is null, return the hashStop block
            map<uint256, CBlockIndex*>::iterator mi = mapBlockIndex.find(hashStop);
            if (mi == mapBlockIndex.end())
                return true;
            pindex = (*mi).second;
        }
        else
        {
            // Find the last block the caller has in the main chain
            pindex = locator.GetBlockIndex();
            if (pindex)
                pindex = pindex->pnext;
        }

        vector<CBlock> vHeaders;
        int nLimit = 2000;
        printf("getheaders %d to %s\n", (pindex ? pindex->nHeight : -1), hashStop.ToString().substr(0,20).c_str());
        for (; pindex; pindex = pindex->pnext)
        {
            vHeaders.push_back(pindex->GetBlockHeader());
            if (--nLimit <= 0 || pindex->GetBlockHash() == hashStop)
                break;
        }
        pfrom->PushMessage("headers", vHeaders);
    }


    else if (strCommand == "tx")
    {
        vector<uint256> vWorkQueue;
        vector<uint256> vEraseQueue;
        CDataStream vMsg(vRecv);
        CTxDB txdb("r");
        CTransaction tx;
        vRecv >> tx;

        CInv inv(MSG_TX, tx.GetHash());
        pfrom->AddInventoryKnown(inv);

        bool fMissingInputs = false;
        if (tx.AcceptToMemoryPool(txdb, true, &fMissingInputs))
        {
            SyncWithWallets(tx, NULL, true);
            RelayMessage(inv, vMsg);
            mapAlreadyAskedFor.erase(inv);
            vWorkQueue.push_back(inv.hash);
            vEraseQueue.push_back(inv.hash);

            // Recursively process any orphan transactions that depended on this one
            for (unsigned int i = 0; i < vWorkQueue.size(); i++)
            {
                uint256 hashPrev = vWorkQueue[i];
                for (map<uint256, CDataStream*>::iterator mi = mapOrphanTransactionsByPrev[hashPrev].begin();
                     mi != mapOrphanTransactionsByPrev[hashPrev].end();
                     ++mi)
                {
                    const CDataStream& vMsg = *((*mi).second);
                    CTransaction tx;
                    CDataStream(vMsg) >> tx;
                    CInv inv(MSG_TX, tx.GetHash());
                    bool fMissingInputs2 = false;

                    if (tx.AcceptToMemoryPool(txdb, true, &fMissingInputs2))
                    {
                        printf("   accepted orphan tx %s\n", inv.hash.ToString().substr(0,10).c_str());
                        SyncWithWallets(tx, NULL, true);
                        RelayMessage(inv, vMsg);
                        mapAlreadyAskedFor.erase(inv);
                        vWorkQueue.push_back(inv.hash);
                        vEraseQueue.push_back(inv.hash);
                    }
                    else if (!fMissingInputs2)
                    {
                        // invalid orphan
                        vEraseQueue.push_back(inv.hash);
                        printf("   removed invalid orphan tx %s\n", inv.hash.ToString().substr(0,10).c_str());
                    }
                }
            }

            BOOST_FOREACH(uint256 hash, vEraseQueue)
                EraseOrphanTx(hash);
        }
        else if (fMissingInputs)
        {
            AddOrphanTx(vMsg);

            // DoS prevention: do not allow mapOrphanTransactions to grow unbounded
            unsigned int nEvicted = LimitOrphanTxSize(MAX_ORPHAN_TRANSACTIONS);
            if (nEvicted > 0)
                printf("mapOrphan overflow, removed %u tx\n", nEvicted);
        }
        if (tx.nDoS) pfrom->Misbehaving(tx.nDoS);
    }


    else if (strCommand == "block")
    {
        CBlock block;
        vRecv >> block;

        printf("received block %s\n", block.GetHash().ToString().substr(0,20).c_str());
        // block.print();

        CInv inv(MSG_BLOCK, block.GetHash());
        pfrom->AddInventoryKnown(inv);

        if (ProcessBlock(pfrom, &block))
            mapAlreadyAskedFor.erase(inv);
        if (block.nDoS) pfrom->Misbehaving(block.nDoS);
    }


    else if (strCommand == "getaddr")
    {
        pfrom->vAddrToSend.clear();
        vector<CAddress> vAddr = addrman.GetAddr();
        BOOST_FOREACH(const CAddress &addr, vAddr)
            pfrom->PushAddress(addr);
    }


    else if (strCommand == "checkorder")
    {
        uint256 hashReply;
        vRecv >> hashReply;

        if (!GetBoolArg("-allowreceivebyip"))
        {
            pfrom->PushMessage("reply", hashReply, (int)2, string(""));
            return true;
        }

        CWalletTx order;
        vRecv >> order;

        /// we have a chance to check the order here

        // Keep giving the same key to the same ip until they use it
        if (!mapReuseKey.count(pfrom->addr))
            pwalletMain->GetKeyFromPool(mapReuseKey[pfrom->addr], true);

        // Send back approval of order and pubkey to use
        CScript scriptPubKey;
        scriptPubKey << mapReuseKey[pfrom->addr] << OP_CHECKSIG;
        pfrom->PushMessage("reply", hashReply, (int)0, scriptPubKey);
    }


    else if (strCommand == "reply")
    {
        uint256 hashReply;
        vRecv >> hashReply;

        CRequestTracker tracker;
        {
            LOCK(pfrom->cs_mapRequests);
            map<uint256, CRequestTracker>::iterator mi = pfrom->mapRequests.find(hashReply);
            if (mi != pfrom->mapRequests.end())
            {
                tracker = (*mi).second;
                pfrom->mapRequests.erase(mi);
            }
        }
        if (!tracker.IsNull())
            tracker.fn(tracker.param1, vRecv);
    }


    else if (strCommand == "ping")
    {
        if (pfrom->nVersion > BIP0031_VERSION)
        {
            uint64 nonce = 0;
            vRecv >> nonce;
            // Echo the message back with the nonce. This allows for two useful features:
            //
            // 1) A remote node can quickly check if the connection is operational
            // 2) Remote nodes can measure the latency of the network thread. If this node
            //    is overloaded it won't respond to pings quickly and the remote node can
            //    avoid sending us more work, like chain download requests.
            //
            // The nonce stops the remote getting confused between different pings: without
            // it, if the remote node sends a ping once per second and this node takes 5
            // seconds to respond to each, the 5th ping the remote sends would appear to
            // return very quickly.
            pfrom->PushMessage("pong", nonce);
        }
    }


    else if (strCommand == "alert")
    {
        CAlert alert;
        vRecv >> alert;

        if (alert.ProcessAlert())
        {
            // Relay
            pfrom->setKnown.insert(alert.GetHash());
            {
                LOCK(cs_vNodes);
                BOOST_FOREACH(CNode* pnode, vNodes)
                    alert.RelayTo(pnode);
            }
        }
    }


    else
    {
        // Ignore unknown commands for extensibility
    }


    // Update the last seen time for this node's address
    if (pfrom->fNetworkNode)
        if (strCommand == "version" || strCommand == "addr" || strCommand == "inv" || strCommand == "getdata" || strCommand == "ping")
            AddressCurrentlyConnected(pfrom->addr);


    return true;
}

bool ProcessMessages(CNode* pfrom)
{
    CDataStream& vRecv = pfrom->vRecv;
    if (vRecv.empty())
        return true;
    //if (fDebug)
    //    printf("ProcessMessages(%u bytes)\n", vRecv.size());

    //
    // Message format
    //  (4) message start
    //  (12) command
    //  (4) size
    //  (4) checksum
    //  (x) data
    //

    loop
    {
        // Don't bother if send buffer is too full to respond anyway
        if (pfrom->vSend.size() >= SendBufferSize())
            break;

        // Scan for message start
        CDataStream::iterator pstart = search(vRecv.begin(), vRecv.end(), BEGIN(pchMessageStart), END(pchMessageStart));
        int nHeaderSize = vRecv.GetSerializeSize(CMessageHeader());
        if (vRecv.end() - pstart < nHeaderSize)
        {
            if ((int)vRecv.size() > nHeaderSize)
            {
                printf("\n\nPROCESSMESSAGE MESSAGESTART NOT FOUND\n\n");
                vRecv.erase(vRecv.begin(), vRecv.end() - nHeaderSize);
            }
            break;
        }
        if (pstart - vRecv.begin() > 0)
            printf("\n\nPROCESSMESSAGE SKIPPED %d BYTES\n\n", pstart - vRecv.begin());
        vRecv.erase(vRecv.begin(), pstart);

        // Read header
        vector<char> vHeaderSave(vRecv.begin(), vRecv.begin() + nHeaderSize);
        CMessageHeader hdr;
        vRecv >> hdr;
        if (!hdr.IsValid())
        {
            printf("\n\nPROCESSMESSAGE: ERRORS IN HEADER %s\n\n\n", hdr.GetCommand().c_str());
            continue;
        }
        string strCommand = hdr.GetCommand();

        // Message size
        unsigned int nMessageSize = hdr.nMessageSize;
        if (nMessageSize > MAX_SIZE)
        {
            printf("ProcessMessages(%s, %u bytes) : nMessageSize > MAX_SIZE\n", strCommand.c_str(), nMessageSize);
            continue;
        }
        if (nMessageSize > vRecv.size())
        {
            // Rewind and wait for rest of message
            vRecv.insert(vRecv.begin(), vHeaderSave.begin(), vHeaderSave.end());
            break;
        }

        // Checksum
        uint256 hash = Hash(vRecv.begin(), vRecv.begin() + nMessageSize);
        unsigned int nChecksum = 0;
        memcpy(&nChecksum, &hash, sizeof(nChecksum));
        if (nChecksum != hdr.nChecksum)
        {
            printf("ProcessMessages(%s, %u bytes) : CHECKSUM ERROR nChecksum=%08x hdr.nChecksum=%08x\n",
               strCommand.c_str(), nMessageSize, nChecksum, hdr.nChecksum);
            continue;
        }

        // Copy message to its own buffer
        CDataStream vMsg(vRecv.begin(), vRecv.begin() + nMessageSize, vRecv.nType, vRecv.nVersion);
        vRecv.ignore(nMessageSize);

        // Process message
        bool fRet = false;
        try
        {
            {
                LOCK(cs_main);
                fRet = ProcessMessage(pfrom, strCommand, vMsg);
            }
            if (fShutdown)
                return true;
        }
        catch (std::ios_base::failure& e)
        {
            if (strstr(e.what(), "end of data"))
            {
                // Allow exceptions from underlength message on vRecv
                printf("ProcessMessages(%s, %u bytes) : Exception '%s' caught, normally caused by a message being shorter than its stated length\n", strCommand.c_str(), nMessageSize, e.what());
            }
            else if (strstr(e.what(), "size too large"))
            {
                // Allow exceptions from overlong size
                printf("ProcessMessages(%s, %u bytes) : Exception '%s' caught\n", strCommand.c_str(), nMessageSize, e.what());
            }
            else
            {
                PrintExceptionContinue(&e, "ProcessMessages()");
            }
        }
        catch (std::exception& e) {
            PrintExceptionContinue(&e, "ProcessMessages()");
        } catch (...) {
            PrintExceptionContinue(NULL, "ProcessMessages()");
        }

        if (!fRet)
            printf("ProcessMessage(%s, %u bytes) FAILED\n", strCommand.c_str(), nMessageSize);
    }

    vRecv.Compact();
    return true;
}


bool SendMessages(CNode* pto, bool fSendTrickle)
{
    TRY_LOCK(cs_main, lockMain);
    if (lockMain) {
        // Don't send anything until we get their version message
        if (pto->nVersion == 0)
            return true;

        // Keep-alive ping. We send a nonce of zero because we don't use it anywhere
        // right now.
        if (pto->nLastSend && GetTime() - pto->nLastSend > 30 * 60 && pto->vSend.empty()) {
            uint64 nonce = 0;
            if (pto->nVersion > BIP0031_VERSION)
                pto->PushMessage("ping", nonce);
            else
                pto->PushMessage("ping");
        }

        // Resend wallet transactions that haven't gotten in a block yet
        ResendWalletTransactions();

        // Address refresh broadcast
        static int64 nLastRebroadcast;
        if (!IsInitialBlockDownload() && (GetTime() - nLastRebroadcast > 24 * 60 * 60))
        {
            {
                LOCK(cs_vNodes);
                BOOST_FOREACH(CNode* pnode, vNodes)
                {
                    // Periodically clear setAddrKnown to allow refresh broadcasts
                    if (nLastRebroadcast)
                        pnode->setAddrKnown.clear();

                    // Rebroadcast our address
                    if (!fNoListen)
                    {
                        CAddress addr = GetLocalAddress(&pnode->addr);
                        if (addr.IsRoutable())
                            pnode->PushAddress(addr);
                    }
                }
            }
            nLastRebroadcast = GetTime();
        }

        //
        // Message: addr
        //
        if (fSendTrickle)
        {
            vector<CAddress> vAddr;
            vAddr.reserve(pto->vAddrToSend.size());
            BOOST_FOREACH(const CAddress& addr, pto->vAddrToSend)
            {
                // returns true if wasn't already contained in the set
                if (pto->setAddrKnown.insert(addr).second)
                {
                    vAddr.push_back(addr);
                    // receiver rejects addr messages larger than 1000
                    if (vAddr.size() >= 1000)
                    {
                        pto->PushMessage("addr", vAddr);
                        vAddr.clear();
                    }
                }
            }
            pto->vAddrToSend.clear();
            if (!vAddr.empty())
                pto->PushMessage("addr", vAddr);
        }


        //
        // Message: inventory
        //
        vector<CInv> vInv;
        vector<CInv> vInvWait;
        {
            LOCK(pto->cs_inventory);
            vInv.reserve(pto->vInventoryToSend.size());
            vInvWait.reserve(pto->vInventoryToSend.size());
            BOOST_FOREACH(const CInv& inv, pto->vInventoryToSend)
            {
                if (pto->setInventoryKnown.count(inv))
                    continue;

                // trickle out tx inv to protect privacy
                if (inv.type == MSG_TX && !fSendTrickle)
                {
                    // 1/4 of tx invs blast to all immediately
                    static uint256 hashSalt;
                    if (hashSalt == 0)
                        hashSalt = GetRandHash();
                    uint256 hashRand = inv.hash ^ hashSalt;
                    hashRand = Hash(BEGIN(hashRand), END(hashRand));
                    bool fTrickleWait = ((hashRand & 3) != 0);

                    // always trickle our own transactions
                    if (!fTrickleWait)
                    {
                        CWalletTx wtx;
                        if (GetTransaction(inv.hash, wtx))
                            if (wtx.fFromMe)
                                fTrickleWait = true;
                    }

                    if (fTrickleWait)
                    {
                        vInvWait.push_back(inv);
                        continue;
                    }
                }

                // returns true if wasn't already contained in the set
                if (pto->setInventoryKnown.insert(inv).second)
                {
                    vInv.push_back(inv);
                    if (vInv.size() >= 1000)
                    {
                        pto->PushMessage("inv", vInv);
                        vInv.clear();
                    }
                }
            }
            pto->vInventoryToSend = vInvWait;
        }
        if (!vInv.empty())
            pto->PushMessage("inv", vInv);


        //
        // Message: getdata
        //
        vector<CInv> vGetData;
        int64 nNow = GetTime() * 1000000;
        CTxDB txdb("r");
        while (!pto->mapAskFor.empty() && (*pto->mapAskFor.begin()).first <= nNow)
        {
            const CInv& inv = (*pto->mapAskFor.begin()).second;
            if (!AlreadyHave(txdb, inv))
            {
                if (fDebugNet)
                    printf("sending getdata: %s\n", inv.ToString().c_str());
                vGetData.push_back(inv);
                if (vGetData.size() >= 1000)
                {
                    pto->PushMessage("getdata", vGetData);
                    vGetData.clear();
                }
                mapAlreadyAskedFor[inv] = nNow;
            }
            pto->mapAskFor.erase(pto->mapAskFor.begin());
        }
        if (!vGetData.empty())
            pto->PushMessage("getdata", vGetData);

    }
    return true;
}














//////////////////////////////////////////////////////////////////////////////
//
// BitcoinMiner
//

int static FormatHashBlocks(void* pbuffer, unsigned int len)
{
    unsigned char* pdata = (unsigned char*)pbuffer;
    unsigned int blocks = 1 + ((len + 8) / 64);
    unsigned char* pend = pdata + 64 * blocks;
    memset(pdata + len, 0, 64 * blocks - len);
    pdata[len] = 0x80;
    unsigned int bits = len * 8;
    pend[-1] = (bits >> 0) & 0xff;
    pend[-2] = (bits >> 8) & 0xff;
    pend[-3] = (bits >> 16) & 0xff;
    pend[-4] = (bits >> 24) & 0xff;
    return blocks;
}

static const unsigned int pSHA256InitState[8] =
{0x6a09e667, 0xbb67ae85, 0x3c6ef372, 0xa54ff53a, 0x510e527f, 0x9b05688c, 0x1f83d9ab, 0x5be0cd19};

void SHA256Transform(void* pstate, void* pinput, const void* pinit)
{
    SHA256_CTX ctx;
    unsigned char data[64];

    SHA256_Init(&ctx);

    for (int i = 0; i < 16; i++)
        ((uint32_t*)data)[i] = ByteReverse(((uint32_t*)pinput)[i]);

    for (int i = 0; i < 8; i++)
        ctx.h[i] = ((uint32_t*)pinit)[i];

    SHA256_Update(&ctx, data, sizeof(data));
    for (int i = 0; i < 8; i++)
        ((uint32_t*)pstate)[i] = ctx.h[i];
}

//
// ScanHash scans nonces looking for a hash with at least some zero bits.
// It operates on big endian data.  Caller does the byte reversing.
// All input buffers are 16-byte aligned.  nNonce is usually preserved
// between calls, but periodically or if nNonce is 0xffff0000 or above,
// the block is rebuilt and nNonce starts over at zero.
//
unsigned int static ScanHash_CryptoPP(char* pmidstate, char* pdata, char* phash1, char* phash, unsigned int& nHashesDone)
{
    unsigned int& nNonce = *(unsigned int*)(pdata + 12);
    for (;;)
    {
        // Crypto++ SHA-256
        // Hash pdata using pmidstate as the starting state into
        // preformatted buffer phash1, then hash phash1 into phash
        nNonce++;
        SHA256Transform(phash1, pdata, pmidstate);
        SHA256Transform(phash, phash1, pSHA256InitState);

        // Return the nonce if the hash has at least some zero bits,
        // caller will check if it has enough to reach the target
        if (((unsigned short*)phash)[14] == 0)
            return nNonce;

        // If nothing found after trying for a while, return -1
        if ((nNonce & 0xffff) == 0)
        {
            nHashesDone = 0xffff+1;
            return (unsigned int) -1;
        }
    }
}

// Some explaining would be appreciated
class COrphan
{
public:
    CTransaction* ptx;
    set<uint256> setDependsOn;
    double dPriority;

    COrphan(CTransaction* ptxIn)
    {
        ptx = ptxIn;
        dPriority = 0;
    }

    void print() const
    {
        printf("COrphan(hash=%s, dPriority=%.1f)\n", ptx->GetHash().ToString().substr(0,10).c_str(), dPriority);
        BOOST_FOREACH(uint256 hash, setDependsOn)
            printf("   setDependsOn %s\n", hash.ToString().substr(0,10).c_str());
    }
};


uint64 nLastBlockTx = 0;
uint64 nLastBlockSize = 0;

CBlock* CreateNewBlock(CReserveKey& reservekey)
{
    CBlockIndex* pindexPrev = pindexBest;

    // Create new block
    auto_ptr<CBlock> pblock(new CBlock());
    if (!pblock.get())
        return NULL;

    // Create coinbase tx
    CTransaction txNew;
    txNew.vin.resize(1);
    txNew.vin[0].prevout.SetNull();
    txNew.vout.resize(1);
    txNew.vout[0].scriptPubKey << reservekey.GetReservedKey() << OP_CHECKSIG;

    // Add our coinbase tx as first transaction
    pblock->vtx.push_back(txNew);

    // Collect memory pool transactions into the block
    int64 nFees = 0;
    {
        LOCK2(cs_main, mempool.cs);
        CTxDB txdb("r");

        // Priority order to process transactions
        list<COrphan> vOrphan; // list memory doesn't move
        map<uint256, vector<COrphan*> > mapDependers;
        multimap<double, CTransaction*> mapPriority;
        for (map<uint256, CTransaction>::iterator mi = mempool.mapTx.begin(); mi != mempool.mapTx.end(); ++mi)
        {
            CTransaction& tx = (*mi).second;
            if (tx.IsCoinBase() || !tx.IsFinal())
                continue;

            COrphan* porphan = NULL;
            double dPriority = 0;
            BOOST_FOREACH(const CTxIn& txin, tx.vin)
            {
                // Read prev transaction
                CTransaction txPrev;
                CTxIndex txindex;
                if (!txPrev.ReadFromDisk(txdb, txin.prevout, txindex))
                {
                    // Has to wait for dependencies
                    if (!porphan)
                    {
                        // Use list for automatic deletion
                        vOrphan.push_back(COrphan(&tx));
                        porphan = &vOrphan.back();
                    }
                    mapDependers[txin.prevout.hash].push_back(porphan);
                    porphan->setDependsOn.insert(txin.prevout.hash);
                    continue;
                }
                int64 nValueIn = txPrev.vout[txin.prevout.n].nValue;

                // Read block header
                int nConf = txindex.GetDepthInMainChain();

                dPriority += (double)nValueIn * nConf;

                if (fDebug && GetBoolArg("-printpriority"))
                    printf("priority     nValueIn=%-12"PRI64d" nConf=%-5d dPriority=%-20.1f\n", nValueIn, nConf, dPriority);
            }

            // Priority is sum(valuein * age) / txsize
            dPriority /= ::GetSerializeSize(tx, SER_NETWORK, PROTOCOL_VERSION);

            if (porphan)
                porphan->dPriority = dPriority;
            else
                mapPriority.insert(make_pair(-dPriority, &(*mi).second));

            if (fDebug && GetBoolArg("-printpriority"))
            {
                printf("priority %-20.1f %s\n%s", dPriority, tx.GetHash().ToString().substr(0,10).c_str(), tx.ToString().c_str());
                if (porphan)
                    porphan->print();
                printf("\n");
            }
        }

        // Collect transactions into block
        map<uint256, CTxIndex> mapTestPool;
        uint64 nBlockSize = 1000;
        uint64 nBlockTx = 0;
        int nBlockSigOps = 100;
        while (!mapPriority.empty())
        {
            // Take highest priority transaction off priority queue
            double dPriority = -(*mapPriority.begin()).first;
            CTransaction& tx = *(*mapPriority.begin()).second;
            mapPriority.erase(mapPriority.begin());

            // Size limits
            unsigned int nTxSize = ::GetSerializeSize(tx, SER_NETWORK, PROTOCOL_VERSION);
            if (nBlockSize + nTxSize >= MAX_BLOCK_SIZE_GEN)
                continue;

            // Legacy limits on sigOps:
            unsigned int nTxSigOps = tx.GetLegacySigOpCount();
            if (nBlockSigOps + nTxSigOps >= MAX_BLOCK_SIGOPS)
                continue;

            // Transaction fee required depends on block size
            // Anoncoind: Reduce the exempted free transactions to 500 bytes (from Bitcoin's 3000 bytes)
            bool fAllowFree = (nBlockSize + nTxSize < 1500 || CTransaction::AllowFree(dPriority));
            int64 nMinFee = tx.GetMinFee(nBlockSize, fAllowFree, GMF_BLOCK);

            // Connecting shouldn't fail due to dependency on other memory pool transactions
            // because we're already processing them in order of dependency
            map<uint256, CTxIndex> mapTestPoolTmp(mapTestPool);
            MapPrevTx mapInputs;
            bool fInvalid;
            if (!tx.FetchInputs(txdb, mapTestPoolTmp, false, true, mapInputs, fInvalid))
                continue;

            int64 nTxFees = tx.GetValueIn(mapInputs)-tx.GetValueOut();
            if (nTxFees < nMinFee)
                continue;

            nTxSigOps += tx.GetP2SHSigOpCount(mapInputs);
            if (nBlockSigOps + nTxSigOps >= MAX_BLOCK_SIGOPS)
                continue;

            if (!tx.ConnectInputs(mapInputs, mapTestPoolTmp, CDiskTxPos(1,1,1), pindexPrev, false, true))
                continue;
            mapTestPoolTmp[tx.GetHash()] = CTxIndex(CDiskTxPos(1,1,1), tx.vout.size());
            swap(mapTestPool, mapTestPoolTmp);

            // Added
            pblock->vtx.push_back(tx);
            nBlockSize += nTxSize;
            ++nBlockTx;
            nBlockSigOps += nTxSigOps;
            nFees += nTxFees;

            // Add transactions that depend on this one to the priority queue
            uint256 hash = tx.GetHash();
            if (mapDependers.count(hash))
            {
                BOOST_FOREACH(COrphan* porphan, mapDependers[hash])
                {
                    if (!porphan->setDependsOn.empty())
                    {
                        porphan->setDependsOn.erase(hash);
                        if (porphan->setDependsOn.empty())
                            mapPriority.insert(make_pair(-porphan->dPriority, porphan->ptx));
                    }
                }
            }
        }

        nLastBlockTx = nBlockTx;
        nLastBlockSize = nBlockSize;
        printf("CreateNewBlock(): total size %lu\n", nBlockSize);

    }
    pblock->vtx[0].vout[0].nValue = GetBlockValue(pindexPrev->nHeight+1, nFees);

    // Fill in header
    pblock->hashPrevBlock  = pindexPrev->GetBlockHash();
    pblock->hashMerkleRoot = pblock->BuildMerkleTree();
    pblock->UpdateTime(pindexPrev);
    pblock->nBits          = GetNextWorkRequired(pindexPrev, pblock.get());
    pblock->nNonce         = 0;

    return pblock.release();
}


void IncrementExtraNonce(CBlock* pblock, CBlockIndex* pindexPrev, unsigned int& nExtraNonce)
{
    // Update nExtraNonce
    static uint256 hashPrevBlock;
    if (hashPrevBlock != pblock->hashPrevBlock)
    {
        nExtraNonce = 0;
        hashPrevBlock = pblock->hashPrevBlock;
    }
    ++nExtraNonce;
    pblock->vtx[0].vin[0].scriptSig = (CScript() << pblock->nTime << CBigNum(nExtraNonce)) + COINBASE_FLAGS;
    assert(pblock->vtx[0].vin[0].scriptSig.size() <= 100);

    pblock->hashMerkleRoot = pblock->BuildMerkleTree();
}


void FormatHashBuffers(CBlock* pblock, char* pmidstate, char* pdata, char* phash1)
{
    //
    // Prebuild hash buffers
    //
    struct
    {
        struct unnamed2
        {
            int nVersion;
            uint256 hashPrevBlock;
            uint256 hashMerkleRoot;
            unsigned int nTime;
            unsigned int nBits;
            unsigned int nNonce;
        }
        block;
        unsigned char pchPadding0[64];
        uint256 hash1;
        unsigned char pchPadding1[64];
    }
    tmp;
    memset(&tmp, 0, sizeof(tmp));

    tmp.block.nVersion       = pblock->nVersion;
    tmp.block.hashPrevBlock  = pblock->hashPrevBlock;
    tmp.block.hashMerkleRoot = pblock->hashMerkleRoot;
    tmp.block.nTime          = pblock->nTime;
    tmp.block.nBits          = pblock->nBits;
    tmp.block.nNonce         = pblock->nNonce;

    FormatHashBlocks(&tmp.block, sizeof(tmp.block));
    FormatHashBlocks(&tmp.hash1, sizeof(tmp.hash1));

    // Byte swap all the input buffer
    for (unsigned int i = 0; i < sizeof(tmp)/4; i++)
        ((unsigned int*)&tmp)[i] = ByteReverse(((unsigned int*)&tmp)[i]);

    // Precalc the first half of the first hash, which stays constant
    SHA256Transform(pmidstate, &tmp.block, pSHA256InitState);

    memcpy(pdata, &tmp.block, 128);
    memcpy(phash1, &tmp.hash1, 64);
}


bool CheckWork(CBlock* pblock, CWallet& wallet, CReserveKey& reservekey)
{
    uint256 hash = pblock->GetPoWHash();
    uint256 hashTarget = CBigNum().SetCompact(pblock->nBits).getuint256();

    if (hash > hashTarget)
        return false;

    //// debug print
    printf("AnoncoinMiner:\n");
    printf("proof-of-work found  \n  hash: %s  \ntarget: %s\n", hash.GetHex().c_str(), hashTarget.GetHex().c_str());
    pblock->print();
    printf("generated %s\n", FormatMoney(pblock->vtx[0].vout[0].nValue).c_str());

    // Found a solution
    {
        LOCK(cs_main);
        if (pblock->hashPrevBlock != hashBestChain)
            return error("AnoncoinMiner : generated block is stale");

        // Remove key from key pool
        reservekey.KeepKey();

        // Track how many getdata requests this block gets
        {
            LOCK(wallet.cs_wallet);
            wallet.mapRequestCount[pblock->GetHash()] = 0;
        }

        // Process this block the same as if we had received it from another node
        if (!ProcessBlock(NULL, pblock))
            return error("AnoncoinMiner : ProcessBlock, block not accepted");
    }

    return true;
}

void static ThreadBitcoinMiner(void* parg);

static bool fGenerateBitcoins = false;
static bool fLimitProcessors = false;
static int nLimitProcessors = -1;

void static BitcoinMiner(CWallet *pwallet)
{
    printf("AnoncoinMiner started\n");
    SetThreadPriority(THREAD_PRIORITY_LOWEST);

    // Make this thread recognisable as the mining thread
    RenameThread("bitcoin-miner");

    // Each thread has its own key and counter
    CReserveKey reservekey(pwallet);
    unsigned int nExtraNonce = 0;

    while (fGenerateBitcoins)
    {
        if (fShutdown)
            return;
        while (vNodes.empty() || IsInitialBlockDownload())
        {
            Sleep(1000);
            if (fShutdown)
                return;
            if (!fGenerateBitcoins)
                return;
        }


        //
        // Create new block
        //
        unsigned int nTransactionsUpdatedLast = nTransactionsUpdated;
        CBlockIndex* pindexPrev = pindexBest;

        auto_ptr<CBlock> pblock(CreateNewBlock(reservekey));
        if (!pblock.get())
            return;
        IncrementExtraNonce(pblock.get(), pindexPrev, nExtraNonce);

        printf("Running AnonMiner with %d transactions in block\n", pblock->vtx.size());


        //
        // Prebuild hash buffers
        //
        char pmidstatebuf[32+16]; char* pmidstate = alignup<16>(pmidstatebuf);
        char pdatabuf[128+16];    char* pdata     = alignup<16>(pdatabuf);
        char phash1buf[64+16];    char* phash1    = alignup<16>(phash1buf);

        FormatHashBuffers(pblock.get(), pmidstate, pdata, phash1);

        unsigned int& nBlockTime = *(unsigned int*)(pdata + 64 + 4);
        unsigned int& nBlockBits = *(unsigned int*)(pdata + 64 + 8);
        //unsigned int& nBlockNonce = *(unsigned int*)(pdata + 64 + 12);


        //
        // Search
        //
        int64 nStart = GetTime();
        uint256 hashTarget = CBigNum().SetCompact(pblock->nBits).getuint256();
        loop
        {
            unsigned int nHashesDone = 0;
            //unsigned int nNonceFound;

            uint256 thash;
            char scratchpad[SCRYPT_SCRATCHPAD_SIZE];
            loop
            {
                scrypt_1024_1_1_256_sp(BEGIN(pblock->nVersion), BEGIN(thash), scratchpad);

                if (thash <= hashTarget)
                {
                    // Found a solution
                    SetThreadPriority(THREAD_PRIORITY_NORMAL);
                    CheckWork(pblock.get(), *pwalletMain, reservekey);
                    SetThreadPriority(THREAD_PRIORITY_LOWEST);
                    break;
                }
                pblock->nNonce += 1;
                nHashesDone += 1;
                if ((pblock->nNonce & 0xFF) == 0)
                    break;
            }

            // Meter hashes/sec
            static int64 nHashCounter;
            if (nHPSTimerStart == 0)
            {
                nHPSTimerStart = GetTimeMillis();
                nHashCounter = 0;
            }
            else
                nHashCounter += nHashesDone;
            if (GetTimeMillis() - nHPSTimerStart > 4000)
            {
                static CCriticalSection cs;
                {
                    LOCK(cs);
                    if (GetTimeMillis() - nHPSTimerStart > 4000)
                    {
                        dHashesPerSec = 1000.0 * nHashCounter / (GetTimeMillis() - nHPSTimerStart);
                        nHPSTimerStart = GetTimeMillis();
                        nHashCounter = 0;
                        string strStatus = strprintf("    %.0f khash/s", dHashesPerSec/1000.0);
                        static int64 nLogTime;
                        if (GetTime() - nLogTime > 30 * 60)
                        {
                            nLogTime = GetTime();
                            printf("%s ", DateTimeStrFormat("%x %H:%M", GetTime()).c_str());
                            printf("hashmeter %3d CPUs %6.0f khash/s\n", vnThreadsRunning[THREAD_MINER], dHashesPerSec/1000.0);
                        }
                    }
                }
            }

            // Check for stop or if block needs to be rebuilt
            if (fShutdown)
                return;
            if (!fGenerateBitcoins)
                return;
            if (fLimitProcessors && vnThreadsRunning[THREAD_MINER] > nLimitProcessors)
                return;
            if (vNodes.empty())
                break;
            if (pblock->nNonce >= 0xffff0000)
                break;
            if (nTransactionsUpdated != nTransactionsUpdatedLast && GetTime() - nStart > 60)
                break;
            if (pindexPrev != pindexBest)
                break;

            // Update nTime every few seconds
            pblock->UpdateTime(pindexPrev);
            nBlockTime = ByteReverse(pblock->nTime);
            if (fTestNet)
            {
                // Changing pblock->nTime can change work required on testnet:
                nBlockBits = ByteReverse(pblock->nBits);
                hashTarget = CBigNum().SetCompact(pblock->nBits).getuint256();
            }
        }
    }
}

void static ThreadBitcoinMiner(void* parg)
{
    CWallet* pwallet = (CWallet*)parg;
    try
    {
        vnThreadsRunning[THREAD_MINER]++;
        BitcoinMiner(pwallet);
        vnThreadsRunning[THREAD_MINER]--;
    }
    catch (std::exception& e) {
        vnThreadsRunning[THREAD_MINER]--;
        PrintException(&e, "ThreadAnoncoinMiner()");
    } catch (...) {
        vnThreadsRunning[THREAD_MINER]--;
        PrintException(NULL, "ThreadAnoncoinMiner()");
    }
    nHPSTimerStart = 0;
    if (vnThreadsRunning[THREAD_MINER] == 0)
        dHashesPerSec = 0;
    printf("ThreadAnoncoinMiner exiting, %d threads remaining\n", vnThreadsRunning[THREAD_MINER]);
}


void GenerateBitcoins(bool fGenerate, CWallet* pwallet)
{
    fGenerateBitcoins = fGenerate;
    nLimitProcessors = GetArg("-genproclimit", -1);
    if (nLimitProcessors == 0)
        fGenerateBitcoins = false;
    fLimitProcessors = (nLimitProcessors != -1);

    if (fGenerate)
    {
        int nProcessors = boost::thread::hardware_concurrency();
        printf("%d processors\n", nProcessors);
        if (nProcessors < 1)
            nProcessors = 1;
        if (fLimitProcessors && nProcessors > nLimitProcessors)
            nProcessors = nLimitProcessors;
        int nAddThreads = nProcessors - vnThreadsRunning[THREAD_MINER];
        printf("Starting %d AnoncoinMiner threads\n", nAddThreads);
        for (int i = 0; i < nAddThreads; i++)
        {
            if (!CreateThread(ThreadBitcoinMiner, pwallet))
                printf("Error: CreateThread(ThreadBitcoinMiner) failed\n");
            Sleep(10);
        }
    }
}<|MERGE_RESOLUTION|>--- conflicted
+++ resolved
@@ -845,13 +845,8 @@
     return nSubsidy + nFees;
 }
 
-<<<<<<< HEAD
-static const int64 nTargetTimespan = 86100; //420 * round(205.2); // Anoncoin: 420 blocks
-static const int64 nTargetSpacing = 205; // Anoncoin: ~3.42 minutes
-=======
 static const int64 nTargetTimespan = 86184; //420 * 205.2; // Anoncoin: 420 blocks
 static const int64 nTargetSpacing = 205;//3.42 * 60; // Anoncoin: 3.42 minutes
->>>>>>> af3b7ff3
 static const int64 nInterval = nTargetTimespan / nTargetSpacing;
 
 //
